<?xml version="1.0" encoding="UTF-8"?>
<!--
 ~ Copyright (c)  WSO2 Inc. (http://www.wso2.org) All Rights Reserved.
 ~
 ~ Licensed under the Apache License, Version 2.0 (the "License");
 ~ you may not use this file except in compliance with the License.
 ~ You may obtain a copy of the License at
 ~
 ~      http://www.apache.org/licenses/LICENSE-2.0
 ~
 ~ Unless required by applicable law or agreed to in writing, software
 ~ distributed under the License is distributed on an "AS IS" BASIS,
 ~ WITHOUT WARRANTIES OR CONDITIONS OF ANY KIND, either express or implied.
 ~ See the License for the specific language governing permissions and
 ~ limitations under the License.
-->

<!DOCTYPE suite SYSTEM "http://testng.org/testng-1.0.dtd" >

<suite name="Micro-GW-Test-Suite">
    <listeners>
        <!--Disabled since there are no any pre configured apis -->
        <!--<listener class-name="org.wso2.micro.gateway.tests.listener.TestExecutionListener"/>-->
        <listener class-name="org.wso2.micro.gateway.tests.listener.TestNGListener"/>
    </listeners>

    <!-- Below tests should run sequentially since it will use same port in each test -->


    <test name="micro-gw-services" preserve-order="true" parallel="false">
        <packages>
            <package name="org.wso2.micro.gateway.tests.services"/>
        </packages>
        <classes>
            <class name="org.wso2.micro.gateway.tests.toolkit.APIInvokeWithOAuth2andBasicAuthTestCase"/>
            <class name="org.wso2.micro.gateway.tests.toolkit.APIInvokeWithBasicAuthTestCase"/>
            <class name="org.wso2.micro.gateway.tests.toolkit.APIInvokeWithOAuthTestCase"/>
            <class name="org.wso2.micro.gateway.tests.toolkit.ThrottlingTestCase"/>
<<<<<<< HEAD
            <class name="org.wso2.micro.gateway.tests.toolkit.OASAPIInvokeTestCase"/>
=======

>>>>>>> a4ffaf7a
        </classes>
    </test>



</suite><|MERGE_RESOLUTION|>--- conflicted
+++ resolved
@@ -36,11 +36,9 @@
             <class name="org.wso2.micro.gateway.tests.toolkit.APIInvokeWithBasicAuthTestCase"/>
             <class name="org.wso2.micro.gateway.tests.toolkit.APIInvokeWithOAuthTestCase"/>
             <class name="org.wso2.micro.gateway.tests.toolkit.ThrottlingTestCase"/>
-<<<<<<< HEAD
             <class name="org.wso2.micro.gateway.tests.toolkit.OASAPIInvokeTestCase"/>
-=======
 
->>>>>>> a4ffaf7a
+
         </classes>
     </test>
 
