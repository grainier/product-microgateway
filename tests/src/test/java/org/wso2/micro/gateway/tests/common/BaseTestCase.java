--- conflicted
+++ resolved
@@ -51,7 +51,6 @@
     protected final static int MOCK_SERVER_PORT = 9443;
 
     protected void init(String label, String project, String security) throws Exception {
-<<<<<<< HEAD
         CLIExecutor cliExecutor;
 
         microGWServer = ServerInstance.initMicroGwServer();
@@ -74,8 +73,6 @@
     }
 
     protected void inits(String label, String project, String endpoint, String security) throws Exception {
-=======
->>>>>>> a4ffaf7a
         CLIExecutor cliExecutor;
 
         microGWServer = ServerInstance.initMicroGwServer();
@@ -88,11 +85,7 @@
         //System.setProperty(GatewayCliConstants.SYS_PROP_SECURITY, "oauth2");
         cliExecutor = CLIExecutor.getInstance();
         cliExecutor.setCliHome(cliHome);
-<<<<<<< HEAD
-        cliExecutor.generateFromDefinition(label, project, endpoint);
-=======
-        cliExecutor.generate(label, project,security);
->>>>>>> a4ffaf7a
+        cliExecutor.generateFromDefinition(label, project, endpoint,security);
 
         String balPath = CLIExecutor.getInstance().getLabelBalx(project);
         String configPath = getClass().getClassLoader()
