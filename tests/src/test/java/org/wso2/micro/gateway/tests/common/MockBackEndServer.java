/*
 * Copyright (c) 2019, WSO2 Inc. (http://www.wso2.org) All Rights Reserved.
 *
 * WSO2 Inc. licenses this file to you under the Apache License,
 * Version 2.0 (the "License"); you may not use this file except
 * in compliance with the License.
 * You may obtain a copy of the License at
 *
 *    http://www.apache.org/licenses/LICENSE-2.0
 *
 * Unless required by applicable law or agreed to in writing,
 * software distributed under the License is distributed on an
 * "AS IS" BASIS, WITHOUT WARRANTIES OR CONDITIONS OF ANY
 * KIND, either express or implied.  See the License for the
 * specific language governing permissions and limitations
 * under the License.
 */
package org.wso2.micro.gateway.tests.common;

import com.sun.net.httpserver.Headers;
import com.sun.net.httpserver.HttpsConfigurator;
import com.sun.net.httpserver.HttpsParameters;
import com.sun.net.httpserver.HttpsServer;

import io.netty.handler.codec.http.HttpHeaderNames;

import org.apache.commons.io.IOUtils;
import org.apache.commons.io.output.ByteArrayOutputStream;
import org.slf4j.Logger;
import org.slf4j.LoggerFactory;
import org.wso2.apimgt.gateway.cli.constants.TokenManagementConstants;

import javax.net.ssl.SSLContext;
import javax.net.ssl.SSLEngine;
import javax.net.ssl.SSLParameters;
import javax.net.ssl.KeyManagerFactory;
import javax.net.ssl.TrustManagerFactory;
import java.io.InputStream;
import java.net.HttpURLConnection;
import java.net.InetSocketAddress;
import java.security.KeyStore;

/**
 * Mock HTTP server for testing Open API tests.
 */
public class MockBackEndServer extends Thread {

    private static final Logger log = LoggerFactory.getLogger(MockHttpServer.class);
    private HttpsServer httpServer;
    private String backEndServerUrl;
    private static int backEndServerPort;

    public static void main(String[] args) {

        MockBackEndServer mockBackEndServer = new MockBackEndServer(backEndServerPort);
        mockBackEndServer.start();
    }

    public MockBackEndServer(int port) {

        backEndServerPort = port;
    }

    public void run() {

        if (backEndServerPort < 0) {
            throw new RuntimeException("Server port is not defined");
        }
        try {
            httpServer = HttpsServer.create(new InetSocketAddress(backEndServerPort), 0);
            httpServer.setHttpsConfigurator(new HttpsConfigurator(getSslContext()) {
                public void configure(HttpsParameters params) {

                    try {
                        // initialise the SSL context
                        SSLContext sslContext = SSLContext.getDefault();
                        SSLEngine engine = sslContext.createSSLEngine();
                        params.setNeedClientAuth(false);
                        params.setCipherSuites(engine.getEnabledCipherSuites());
                        params.setProtocols(engine.getEnabledProtocols());
                        // get the default parameters
                        SSLParameters defaultSSLParameters = sslContext
                                .getDefaultSSLParameters();
                        params.setSSLParameters(defaultSSLParameters);
                    } catch (Exception ex) {
                        log.error("Failed to create HTTPS port");
                    }
                }
            });
            String context = "/v2";
            httpServer.createContext(context + "/pet/findByStatus", exchange -> {

                byte[] response = ResponseConstants.responseBody.getBytes();
                exchange.getResponseHeaders().set(HttpHeaderNames.CONTENT_TYPE.toString(),
                        TokenManagementConstants.CONTENT_TYPE_APPLICATION_JSON);
                exchange.sendResponseHeaders(HttpURLConnection.HTTP_OK, response.length);
                exchange.getResponseBody().write(response);
                exchange.close();
            });
            httpServer.createContext(context + "/pet/", exchange -> {

                byte[] response = ResponseConstants.petByIdResponse.getBytes();
                exchange.getResponseHeaders().set(HttpHeaderNames.CONTENT_TYPE.toString(),
                        TokenManagementConstants.CONTENT_TYPE_APPLICATION_JSON);
                exchange.sendResponseHeaders(HttpURLConnection.HTTP_OK, response.length);
                exchange.getResponseBody().write(response);
                exchange.close();
            });
            httpServer.createContext(context + "/pet/findByTags", exchange -> {

                byte[] response = ResponseConstants.petByIdResponse.getBytes();
                exchange.getResponseHeaders().set(HttpHeaderNames.CONTENT_TYPE.toString(),
                        TokenManagementConstants.CONTENT_TYPE_APPLICATION_JSON);
                exchange.sendResponseHeaders(HttpURLConnection.HTTP_OK, response.length);
                exchange.getResponseBody().write(response);
                exchange.close();
            });
            httpServer.createContext(context + "/store/inventory", exchange -> {

                byte[] response = ResponseConstants.storeInventoryResponse.getBytes();
                exchange.getResponseHeaders().set(HttpHeaderNames.CONTENT_TYPE.toString(),
                        TokenManagementConstants.CONTENT_TYPE_APPLICATION_JSON);
                exchange.sendResponseHeaders(HttpURLConnection.HTTP_OK, response.length);
                exchange.getResponseBody().write(response);
                exchange.close();
            });
            String base = "/v1";
            httpServer.createContext(base + "/pet/findByStatus", exchange -> {

                byte[] response = ResponseConstants.responseBodyV1.getBytes();
                exchange.getResponseHeaders().set(HttpHeaderNames.CONTENT_TYPE.toString(),
                        TokenManagementConstants.CONTENT_TYPE_APPLICATION_JSON);
                exchange.sendResponseHeaders(HttpURLConnection.HTTP_OK, response.length);
                exchange.getResponseBody().write(response);
                exchange.close();
            });
            httpServer.createContext(base + "/pet/findByTags", exchange -> {

                byte[] response = ResponseConstants.petByIdResponseV1.getBytes();
                exchange.getResponseHeaders().set(HttpHeaderNames.CONTENT_TYPE.toString(),
                        TokenManagementConstants.CONTENT_TYPE_APPLICATION_JSON);
                exchange.sendResponseHeaders(HttpURLConnection.HTTP_OK, response.length);
                exchange.getResponseBody().write(response);
                exchange.close();
            });
            httpServer.createContext(base + "/pet/", exchange -> {

                byte[] response = ResponseConstants.petByIdResponseV1.getBytes();
                exchange.getResponseHeaders().set(HttpHeaderNames.CONTENT_TYPE.toString(),
                        TokenManagementConstants.CONTENT_TYPE_APPLICATION_JSON);
                exchange.sendResponseHeaders(HttpURLConnection.HTTP_OK, response.length);
                exchange.getResponseBody().write(response);
                exchange.close();
            });
<<<<<<< HEAD
            //to test endpoints with security
            String contextWithSecurity = "/v2Basic";
            httpServer.createContext(contextWithSecurity + "/pet/findByStatus", exchange -> {
                byte[] response;
                if(exchange.getRequestHeaders().containsKey("Authorization") &&
                        exchange.getRequestHeaders().get("Authorization").toString().contains("Basic YWRtaW46YWRtaW4="))
                {
                    response = ResponseConstants.responseBody.getBytes();
                    exchange.getResponseHeaders().set(HttpHeaderNames.CONTENT_TYPE.toString(),
                            TokenManagementConstants.CONTENT_TYPE_APPLICATION_JSON);
                    exchange.sendResponseHeaders(HttpURLConnection.HTTP_OK, response.length);
                } else {
                    response = ResponseConstants.AUTHENTICATION_FAILURE_RESPONSE.getBytes();
                    exchange.getResponseHeaders().set(HttpHeaderNames.CONTENT_TYPE.toString(),
                            TokenManagementConstants.CONTENT_TYPE_APPLICATION_JSON);
                    exchange.sendResponseHeaders(HttpURLConnection.HTTP_UNAUTHORIZED, response.length);
                }
                exchange.getResponseBody().write(response);
                exchange.close();
            });
            httpServer.createContext(contextWithSecurity + "/pet/", exchange -> {
                byte[] response;
                if(exchange.getRequestHeaders().containsKey("Authorization") &&
                        exchange.getRequestHeaders().get("Authorization").toString().contains("Basic YWRtaW46YWRtaW4="))
                {
                    response = ResponseConstants.petByIdResponse.getBytes();
                    exchange.getResponseHeaders().set(HttpHeaderNames.CONTENT_TYPE.toString(),
                            TokenManagementConstants.CONTENT_TYPE_APPLICATION_JSON);
                    exchange.sendResponseHeaders(HttpURLConnection.HTTP_OK, response.length);
                } else {
                    response = ResponseConstants.AUTHENTICATION_FAILURE_RESPONSE.getBytes();
                    exchange.getResponseHeaders().set(HttpHeaderNames.CONTENT_TYPE.toString(),
                            TokenManagementConstants.CONTENT_TYPE_APPLICATION_JSON);
                    exchange.sendResponseHeaders(HttpURLConnection.HTTP_UNAUTHORIZED, response.length);
                }
                exchange.getResponseBody().write(response);
                exchange.close();
            });
            httpServer.createContext(contextWithSecurity + "/pet/findByTags", exchange -> {
                byte[] response;
                if(exchange.getRequestHeaders().containsKey("Authorization") &&
                        exchange.getRequestHeaders().get("Authorization").toString().contains("Basic YWRtaW46YWRtaW4="))
                {
                    response = ResponseConstants.petByIdResponse.getBytes();
                    exchange.getResponseHeaders().set(HttpHeaderNames.CONTENT_TYPE.toString(),
                            TokenManagementConstants.CONTENT_TYPE_APPLICATION_JSON);
                    exchange.sendResponseHeaders(HttpURLConnection.HTTP_OK, response.length);
                } else {
                    response = ResponseConstants.AUTHENTICATION_FAILURE_RESPONSE.getBytes();
                    exchange.getResponseHeaders().set(HttpHeaderNames.CONTENT_TYPE.toString(),
                            TokenManagementConstants.CONTENT_TYPE_APPLICATION_JSON);
                    exchange.sendResponseHeaders(HttpURLConnection.HTTP_UNAUTHORIZED, response.length);
                }
                exchange.getResponseBody().write(response);
                exchange.close();
            });
            httpServer.createContext(contextWithSecurity + "/store/inventory", exchange -> {
                byte[] response;
                if(exchange.getRequestHeaders().containsKey("Authorization") &&
                        exchange.getRequestHeaders().get("Authorization").toString().contains("Basic YWRtaW46YWRtaW4="))
                {
                    response = ResponseConstants.storeInventoryResponse.getBytes();
                    exchange.getResponseHeaders().set(HttpHeaderNames.CONTENT_TYPE.toString(),
                            TokenManagementConstants.CONTENT_TYPE_APPLICATION_JSON);
                    exchange.sendResponseHeaders(HttpURLConnection.HTTP_OK, response.length);
                } else {
                    response = ResponseConstants.AUTHENTICATION_FAILURE_RESPONSE.getBytes();
                    exchange.getResponseHeaders().set(HttpHeaderNames.CONTENT_TYPE.toString(),
                            TokenManagementConstants.CONTENT_TYPE_APPLICATION_JSON);
                    exchange.sendResponseHeaders(HttpURLConnection.HTTP_UNAUTHORIZED, response.length);
                }
                exchange.getResponseBody().write(response);
                exchange.close();
            });
            String contextWithSecurity2 = "/v1Basic";
            httpServer.createContext(contextWithSecurity2 + "/pet/findByStatus", exchange -> {
                byte[] response;
                if(exchange.getRequestHeaders().containsKey("Authorization") &&
                        exchange.getRequestHeaders().get("Authorization").toString().contains("Basic YWRtaW46YWRtaW4="))
                {
                    response = ResponseConstants.responseBodyV1.getBytes();
                    exchange.getResponseHeaders().set(HttpHeaderNames.CONTENT_TYPE.toString(),
                            TokenManagementConstants.CONTENT_TYPE_APPLICATION_JSON);
                    exchange.sendResponseHeaders(HttpURLConnection.HTTP_OK, response.length);
                } else {
                    response = ResponseConstants.AUTHENTICATION_FAILURE_RESPONSE.getBytes();
                    exchange.getResponseHeaders().set(HttpHeaderNames.CONTENT_TYPE.toString(),
                            TokenManagementConstants.CONTENT_TYPE_APPLICATION_JSON);
                    exchange.sendResponseHeaders(HttpURLConnection.HTTP_UNAUTHORIZED, response.length);
                }
                exchange.getResponseBody().write(response);
                exchange.close();
            });
            httpServer.createContext(contextWithSecurity2 + "/pet/findByTags", exchange -> {
                byte[] response;
                if(exchange.getRequestHeaders().containsKey("Authorization") &&
                        exchange.getRequestHeaders().get("Authorization").toString().contains("Basic YWRtaW46YWRtaW4="))
                {
                    response = ResponseConstants.petByIdResponseV1.getBytes();
                    exchange.getResponseHeaders().set(HttpHeaderNames.CONTENT_TYPE.toString(),
                            TokenManagementConstants.CONTENT_TYPE_APPLICATION_JSON);
                    exchange.sendResponseHeaders(HttpURLConnection.HTTP_OK, response.length);
                } else {
                    response = ResponseConstants.AUTHENTICATION_FAILURE_RESPONSE.getBytes();
                    exchange.getResponseHeaders().set(HttpHeaderNames.CONTENT_TYPE.toString(),
                            TokenManagementConstants.CONTENT_TYPE_APPLICATION_JSON);
                    exchange.sendResponseHeaders(HttpURLConnection.HTTP_UNAUTHORIZED, response.length);
                }
=======
            httpServer.createContext(base + "/store/inventory", exchange -> {

                byte[] response = ResponseConstants.storeInventoryResponse.getBytes();
                exchange.getResponseHeaders().set(HttpHeaderNames.CONTENT_TYPE.toString(),
                        TokenManagementConstants.CONTENT_TYPE_APPLICATION_JSON);
                exchange.sendResponseHeaders(HttpURLConnection.HTTP_OK, response.length);
                exchange.getResponseBody().write(response);
                exchange.close();
            });
            String contextV3 = "/v3";
            httpServer.createContext(contextV3 + "/pet/findByStatus", exchange -> {

                byte[] response = ResponseConstants.responseBodyV1.getBytes();
                exchange.getResponseHeaders().set(HttpHeaderNames.CONTENT_TYPE.toString(),
                        TokenManagementConstants.CONTENT_TYPE_APPLICATION_JSON);
                exchange.sendResponseHeaders(HttpURLConnection.HTTP_OK, response.length);
                exchange.getResponseBody().write(response);
                exchange.close();
            });
            httpServer.createContext(contextV3 + "/store/order", exchange -> {

                int length;
                ByteArrayOutputStream os = new ByteArrayOutputStream();

                InputStream is =  exchange.getRequestBody();
                byte[] buffer = new byte[1024];
                while ((length = is.read(buffer)) != -1 ) {
                    os.write(buffer, 0, length);
                }
                byte [] response  = os.toByteArray();
                exchange.getResponseHeaders().set(HttpHeaderNames.CONTENT_TYPE.toString(),
                        TokenManagementConstants.CONTENT_TYPE_APPLICATION_JSON);
                exchange.sendResponseHeaders(HttpURLConnection.HTTP_OK,response.length);
                exchange.getResponseBody().write(response);
                exchange.close();
            });
            httpServer.createContext(contextV3 + "/pet/", exchange -> {

                InputStream is =  exchange.getRequestBody();
                byte [] response = IOUtils.toByteArray(is);
                exchange.getResponseHeaders().set(HttpHeaderNames.CONTENT_TYPE.toString(),
                        TokenManagementConstants.CONTENT_TYPE_APPLICATION_JSON);
                exchange.sendResponseHeaders(HttpURLConnection.HTTP_OK, response.length);
>>>>>>> 12826b1c
                exchange.getResponseBody().write(response);
                exchange.close();
            });
            httpServer.start();
            backEndServerUrl = "http://localhost:" + backEndServerPort;
        } catch (Exception e) {
            log.error("Error occurred while setting up mock server", e);
        }
    }

    public void stopIt() {

        httpServer.stop(0);
    }


    private SSLContext getSslContext() throws Exception {

        SSLContext sslContext = SSLContext.getInstance("TLS");
        // initialise the keystore
        char[] password = "wso2carbon".toCharArray();
        KeyStore ks = KeyStore.getInstance("JKS");
        InputStream fis = Thread.currentThread().getContextClassLoader().getResourceAsStream("wso2carbon.jks");
        ks.load(fis, password);
        // setup the key manager factory
        KeyManagerFactory kmf = KeyManagerFactory.getInstance("SunX509");
        kmf.init(ks, password);
        // setup the trust manager factory
        TrustManagerFactory tmf = TrustManagerFactory.getInstance("SunX509");
        tmf.init(ks);
        // setup the HTTPS context and parameters
        sslContext.init(kmf.getKeyManagers(), tmf.getTrustManagers(), null);
        return sslContext;
    }

}
<|MERGE_RESOLUTION|>--- conflicted
+++ resolved
@@ -17,7 +17,6 @@
  */
 package org.wso2.micro.gateway.tests.common;
 
-import com.sun.net.httpserver.Headers;
 import com.sun.net.httpserver.HttpsConfigurator;
 import com.sun.net.httpserver.HttpsParameters;
 import com.sun.net.httpserver.HttpsServer;
@@ -152,10 +151,9 @@
                 exchange.getResponseBody().write(response);
                 exchange.close();
             });
-<<<<<<< HEAD
             //to test endpoints with security
-            String contextWithSecurity = "/v2Basic";
-            httpServer.createContext(contextWithSecurity + "/pet/findByStatus", exchange -> {
+            String contextWithSecurity2 = "/v2Basic";
+            httpServer.createContext(contextWithSecurity2 + "/pet/findByStatus", exchange -> {
                 byte[] response;
                 if(exchange.getRequestHeaders().containsKey("Authorization") &&
                         exchange.getRequestHeaders().get("Authorization").toString().contains("Basic YWRtaW46YWRtaW4="))
@@ -173,7 +171,7 @@
                 exchange.getResponseBody().write(response);
                 exchange.close();
             });
-            httpServer.createContext(contextWithSecurity + "/pet/", exchange -> {
+            httpServer.createContext(contextWithSecurity2 + "/pet/", exchange -> {
                 byte[] response;
                 if(exchange.getRequestHeaders().containsKey("Authorization") &&
                         exchange.getRequestHeaders().get("Authorization").toString().contains("Basic YWRtaW46YWRtaW4="))
@@ -191,7 +189,7 @@
                 exchange.getResponseBody().write(response);
                 exchange.close();
             });
-            httpServer.createContext(contextWithSecurity + "/pet/findByTags", exchange -> {
+            httpServer.createContext(contextWithSecurity2 + "/pet/findByTags", exchange -> {
                 byte[] response;
                 if(exchange.getRequestHeaders().containsKey("Authorization") &&
                         exchange.getRequestHeaders().get("Authorization").toString().contains("Basic YWRtaW46YWRtaW4="))
@@ -209,7 +207,7 @@
                 exchange.getResponseBody().write(response);
                 exchange.close();
             });
-            httpServer.createContext(contextWithSecurity + "/store/inventory", exchange -> {
+            httpServer.createContext(contextWithSecurity2 + "/store/inventory", exchange -> {
                 byte[] response;
                 if(exchange.getRequestHeaders().containsKey("Authorization") &&
                         exchange.getRequestHeaders().get("Authorization").toString().contains("Basic YWRtaW46YWRtaW4="))
@@ -227,8 +225,8 @@
                 exchange.getResponseBody().write(response);
                 exchange.close();
             });
-            String contextWithSecurity2 = "/v1Basic";
-            httpServer.createContext(contextWithSecurity2 + "/pet/findByStatus", exchange -> {
+            String contextWithSecurity1 = "/v1Basic";
+            httpServer.createContext(contextWithSecurity1 + "/pet/findByStatus", exchange -> {
                 byte[] response;
                 if(exchange.getRequestHeaders().containsKey("Authorization") &&
                         exchange.getRequestHeaders().get("Authorization").toString().contains("Basic YWRtaW46YWRtaW4="))
@@ -246,7 +244,7 @@
                 exchange.getResponseBody().write(response);
                 exchange.close();
             });
-            httpServer.createContext(contextWithSecurity2 + "/pet/findByTags", exchange -> {
+            httpServer.createContext(contextWithSecurity1 + "/pet/findByTags", exchange -> {
                 byte[] response;
                 if(exchange.getRequestHeaders().containsKey("Authorization") &&
                         exchange.getRequestHeaders().get("Authorization").toString().contains("Basic YWRtaW46YWRtaW4="))
@@ -261,7 +259,9 @@
                             TokenManagementConstants.CONTENT_TYPE_APPLICATION_JSON);
                     exchange.sendResponseHeaders(HttpURLConnection.HTTP_UNAUTHORIZED, response.length);
                 }
-=======
+                exchange.getResponseBody().write(response);
+                exchange.close();
+            });
             httpServer.createContext(base + "/store/inventory", exchange -> {
 
                 byte[] response = ResponseConstants.storeInventoryResponse.getBytes();
@@ -305,7 +305,6 @@
                 exchange.getResponseHeaders().set(HttpHeaderNames.CONTENT_TYPE.toString(),
                         TokenManagementConstants.CONTENT_TYPE_APPLICATION_JSON);
                 exchange.sendResponseHeaders(HttpURLConnection.HTTP_OK, response.length);
->>>>>>> 12826b1c
                 exchange.getResponseBody().write(response);
                 exchange.close();
             });
