/*
 * Copyright (c) 2019, WSO2 Inc. (http://www.wso2.org) All Rights Reserved.
 *
 * WSO2 Inc. licenses this file to you under the Apache License,
 * Version 2.0 (the "License"); you may not use this file except
 * in compliance with the License.
 * You may obtain a copy of the License at
 *
 *    http://www.apache.org/licenses/LICENSE-2.0
 *
 * Unless required by applicable law or agreed to in writing,
 * software distributed under the License is distributed on an
 * "AS IS" BASIS, WITHOUT WARRANTIES OR CONDITIONS OF ANY
 * KIND, either express or implied.  See the License for the
 * specific language governing permissions and limitations
 * under the License.
 */
package org.wso2.micro.gateway.tests.common;

public class ResponseConstants {

    public static final String responseBody = "{\"id\":111111148, \"category\":{ \"id\":0, \"name\":\"ABCD\" }," +
            " \"name\":\"doggieUpdated\", \"photoUrls\":[ \"SampleImage1.png\" ], \"tags\":[ { \"id\":0, " +
            "\"name\":\"TestTag1\" } ], \"status\":\"pending\"}";
    public static final String responseBodyV1 = "{\"id\":222222222, \"category\":{ \"id\":1, \"name\":\"Test\" }," +
            " \"name\":\"doggie\", \"photoUrls\":[ \"SampleImage1.png\" ], \"tags\":[ { \"id\":0, " +
            "\"name\":\"TestTag1\" } ], \"status\":\"pending\"}";
    public static final String petByIdResponse = "{\"id\": 9199424981609281000," + "  \"category\": {"
            + "    \"id\": 0," + "    \"name\": \"string\"" + "  }," + "  \"name\": \"doggie\","
            + "  \"photoUrls\": [" + "    \"string\"" + "  ]," + "  \"tags\": [" + "    {"
            + "      \"id\": 0," + "      \"name\": \"string\"" + "    }" + "  ],"
            + "  \"status\": \"available\"" + "}";
    public static final String petByIdResponseV1 = "{\"id\": 33333333333333," + "  \"category\": {"
            + "    \"id\": 0," + "    \"name\": \"string\"" + "  }," + "  \"name\": \"doggieNew\","
            + "  \"photoUrls\": [" + "    \"string\"" + "  ]," + "  \"tags\": [" + "    {"
            + "      \"id\": 0," + "      \"name\": \"string\"" + "    }" + "  ],"
            + "  \"status\": \"available\"" + "}";
    public static final String storeInventoryResponse = "{ \"AVAILABLE\": 1," + "  \"string\": 2,"
            + "  \"pending\": 2," + "  \"available\": 233539," + "  \"PENDING\": 1" + "}";
    public static final String PER_API_THROTTLING_RESPONSE = "{\"fault\":{\"code\":900802," +
            " \"message\":\"Message throttled out\", \"description\":\"You have exceeded your quota\"}}";
    public static final String PER_RESOURCE_THROTTLING_RESPONSE = "{\"fault\":{\"code\":900804, " +
            "\"message\":\"Message throttled out\", \"description\":\"You have exceeded your quota\"}}";
    public static final String NONEXISTING_THROTTLEPOLICY_RESPONSE = "{\"fault\":{\"code\":900809, " +
            "\"message\":\"Internal server error occured\", \"description\":\"POLICY ENFORCEMENT ERROR\"}}";
<<<<<<< HEAD
    public static final String AUTHENTICATION_FAILURE_RESPONSE = "{\"fault\":\"Authorization credentials are not " +
            "provided.\"}";
=======
    public static final String PER_RESOURCE_REQUEST_INTERCEPTOR_RESPONSE = "{\"Intercept\":{\"RequestCode\":" +
            "\"e123\", \"message\":\"Successfully intercepted\", \"description\":\"Description\"}}";
    public static final String RESPONSE_INTERCEPTOR_RESPONSE_HEDAER = "ResponseHeader";
    public static final String API_REQUEST_INTERCEPTOR_RESPONSE = "{\"APIIntercept\":{\"RequestCode\":\"e123\", " +
            "\"message\":\"Successfully intercepted\", \"description\":\"Description\"}}";
    public static final String PER_APIRESPONSE_HEADER = "PerAPIResponse_Header";
    public static final String PAYLOAD = "payload";

>>>>>>> 12826b1c
}<|MERGE_RESOLUTION|>--- conflicted
+++ resolved
@@ -43,10 +43,8 @@
             "\"message\":\"Message throttled out\", \"description\":\"You have exceeded your quota\"}}";
     public static final String NONEXISTING_THROTTLEPOLICY_RESPONSE = "{\"fault\":{\"code\":900809, " +
             "\"message\":\"Internal server error occured\", \"description\":\"POLICY ENFORCEMENT ERROR\"}}";
-<<<<<<< HEAD
     public static final String AUTHENTICATION_FAILURE_RESPONSE = "{\"fault\":\"Authorization credentials are not " +
             "provided.\"}";
-=======
     public static final String PER_RESOURCE_REQUEST_INTERCEPTOR_RESPONSE = "{\"Intercept\":{\"RequestCode\":" +
             "\"e123\", \"message\":\"Successfully intercepted\", \"description\":\"Description\"}}";
     public static final String RESPONSE_INTERCEPTOR_RESPONSE_HEDAER = "ResponseHeader";
@@ -54,6 +52,4 @@
             "\"message\":\"Successfully intercepted\", \"description\":\"Description\"}}";
     public static final String PER_APIRESPONSE_HEADER = "PerAPIResponse_Header";
     public static final String PAYLOAD = "payload";
-
->>>>>>> 12826b1c
 }