/*
 * Copyright (c) 2018, WSO2 Inc. (http://www.wso2.org) All Rights Reserved.
 *
 * WSO2 Inc. licenses this file to you under the Apache License,
 * Version 2.0 (the "License"); you may not use this file except
 * in compliance with the License.
 * You may obtain a copy of the License at
 *
 *    http://www.apache.org/licenses/LICENSE-2.0
 *
 * Unless required by applicable law or agreed to in writing,
 * software distributed under the License is distributed on an
 * "AS IS" BASIS, WITHOUT WARRANTIES OR CONDITIONS OF ANY
 * KIND, either express or implied.  See the License for the
 * specific language governing permissions and limitations
 * under the License.
 */
package org.wso2.micro.gateway.tests.common;

import org.slf4j.Logger;
import org.slf4j.LoggerFactory;
import org.wso2.apimgt.gateway.cli.constants.GatewayCliConstants;
import org.wso2.micro.gateway.tests.context.Constants;
import org.wso2.micro.gateway.tests.context.ServerLogReader;

import java.io.File;
import java.nio.file.Files;
import java.nio.file.Path;
import java.nio.file.attribute.FileAttribute;
import java.util.Arrays;
import java.util.stream.Stream;

/**
 * Execute APIM CLI functions
 */
public class CLIExecutor {
    private static final Logger log = LoggerFactory.getLogger(CLIExecutor.class);
    private String homeDirectory;
    private String cliHome;
    private static CLIExecutor instance;

    public void generate(String label, String project, String security) throws Exception {
        org.wso2.apimgt.gateway.cli.cmd.Main main = new org.wso2.apimgt.gateway.cli.cmd.Main();

        String baseDir = (System.getProperty(Constants.SYSTEM_PROP_BASE_DIR, ".")) + File.separator + "target";
        Path path = Files.createTempDirectory(new File(baseDir).toPath(), "userProject", new FileAttribute[0]);
        log.info("CLI Project Home: " + path.toString());

        System.setProperty(GatewayCliConstants.CLI_HOME, this.cliHome);
        log.info("CLI Home: " + this.cliHome);

        String config = new File(
                getClass().getClassLoader().getResource("confs" + File.separator + "default-cli-test-config.toml")
                        .getPath()).getAbsolutePath();
        System.setProperty("user.dir", path.toString());
        String[] args = {"setup", project, "--label", label, "--username", "admin", "--password",
                "admin", "--server-url", "http://localhost:9443", "--truststore",
                "lib/platform/bre/security/ballerinaTruststore.p12", "--truststore-pass", "ballerina", "--config",
                config, "--security", security};
<<<<<<< HEAD
        main.main(args);

        String balCommand = this.cliHome + File.separator + GatewayCliConstants.CLI_LIB + File.separator + "platform"
                + File.separator + GatewayCliConstants.GW_DIST_BIN + File.separator + "ballerina";
        homeDirectory = path + File.separator + project;

        String[] cmdArray = new String[]{"bash", balCommand, "build"};
        String[] args2 = new String[]{"src", "-o", project};
        String[] cmdArgs = Stream.concat(Arrays.stream(cmdArray), Arrays.stream(args2)).toArray(String[]::new);
        Process process = Runtime.getRuntime().exec(cmdArgs, null, new File(homeDirectory));

        new ServerLogReader("errorStream", process.getErrorStream()).start();
        new ServerLogReader("inputStream", process.getInputStream()).start();
        int exitCode = process.waitFor();
        if (exitCode != 0) {
            throw new RuntimeException("Error occurred when building.");
        }
    }

    public void generateFromDefinition (String label, String project, String endpoint) throws Exception {
        org.wso2.apimgt.gateway.cli.cmd.Main main = new org.wso2.apimgt.gateway.cli.cmd.Main();

        String baseDir = (System.getProperty(Constants.SYSTEM_PROP_BASE_DIR, ".")) + File.separator + "target";
        Path path = Files.createTempDirectory(new File(baseDir).toPath(), "userProject", new FileAttribute[0]);
        log.info("CLI Project Home: " + path.toString());

        System.setProperty(GatewayCliConstants.CLI_HOME, this.cliHome);
        log.info("CLI Home: " + this.cliHome);

        String config = new File(
                getClass().getClassLoader().getResource("confs" + File.separator + "default-cli-test-config.toml")
                        .getPath()).getAbsolutePath();
        String oasFilePath = new File(
                getClass().getClassLoader().getResource("testapi.json")
                        .getPath()).getAbsolutePath();
        System.setProperty("user.dir", path.toString());
        String[] args = { "setup", project, "--label", label,
                "-oa", oasFilePath, "-e", endpoint, "--config", config };
=======
>>>>>>> a4ffaf7a
        main.main(args);

        String balCommand = this.cliHome + File.separator + GatewayCliConstants.CLI_LIB + File.separator + "platform"
                + File.separator + GatewayCliConstants.GW_DIST_BIN + File.separator + "ballerina";
        homeDirectory = path + File.separator + project;

        String[] cmdArray = new String[]{"bash", balCommand, "build"};
        String[] args2 = new String[]{"src", "-o", project};
        String[] cmdArgs = Stream.concat(Arrays.stream(cmdArray), Arrays.stream(args2)).toArray(String[]::new);
        Process process = Runtime.getRuntime().exec(cmdArgs, null, new File(homeDirectory));

        new ServerLogReader("errorStream", process.getErrorStream()).start();
        new ServerLogReader("inputStream", process.getInputStream()).start();
        int exitCode = process.waitFor();
        if (exitCode != 0) {
            throw new RuntimeException("Error occurred when building.");
        }
    }

    public String getHomeDirectory() {
        return homeDirectory;
    }

    public void setHomeDirectory(String homeDirectory) {
        this.homeDirectory = homeDirectory;
    }

    private CLIExecutor() {
    }

    public static CLIExecutor getInstance() {
        if (instance == null) {
            instance = new CLIExecutor();
        }
        return instance;
    }

    public String getCliHome() {
        return cliHome;
    }

    public void setCliHome(String cliHome) {
        this.cliHome = cliHome;
    }

    public String getLabelBalx(String project) {
        return homeDirectory + File.separator + "target" + File.separator + project + ".balx";
    }
}
<|MERGE_RESOLUTION|>--- conflicted
+++ resolved
@@ -57,7 +57,6 @@
                 "admin", "--server-url", "http://localhost:9443", "--truststore",
                 "lib/platform/bre/security/ballerinaTruststore.p12", "--truststore-pass", "ballerina", "--config",
                 config, "--security", security};
-<<<<<<< HEAD
         main.main(args);
 
         String balCommand = this.cliHome + File.separator + GatewayCliConstants.CLI_LIB + File.separator + "platform"
@@ -77,7 +76,7 @@
         }
     }
 
-    public void generateFromDefinition (String label, String project, String endpoint) throws Exception {
+    public void generateFromDefinition(String label, String project, String endpoint, String security) throws Exception {
         org.wso2.apimgt.gateway.cli.cmd.Main main = new org.wso2.apimgt.gateway.cli.cmd.Main();
 
         String baseDir = (System.getProperty(Constants.SYSTEM_PROP_BASE_DIR, ".")) + File.separator + "target";
@@ -94,10 +93,8 @@
                 getClass().getClassLoader().getResource("testapi.json")
                         .getPath()).getAbsolutePath();
         System.setProperty("user.dir", path.toString());
-        String[] args = { "setup", project, "--label", label,
-                "-oa", oasFilePath, "-e", endpoint, "--config", config };
-=======
->>>>>>> a4ffaf7a
+        String[] args = {"setup", project, "--label", label,
+                "-oa", oasFilePath, "-e", endpoint, "--config", config, "--security", security};
         main.main(args);
 
         String balCommand = this.cliHome + File.separator + GatewayCliConstants.CLI_LIB + File.separator + "platform"
