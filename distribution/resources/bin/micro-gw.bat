--- conflicted
+++ resolved
@@ -118,12 +118,7 @@
 			ECHO "Incorrect project name `%project_name:\=%` or Workspace not initialized, Run setup befor building the project!"
 			goto :EOF
 
-<<<<<<< HEAD
-        SET ERRORCODE="%ERRORLEVEL%"
-		if "%ERRORCODE%"=="1" exit /b %ERRORCODE%
-=======
         if ERRORLEVEL 1 (EXIT /B %ERRORLEVEL%)
->>>>>>> cd9506fc
 
         :continueBuild
             call :passToJar
@@ -200,14 +195,8 @@
 	REM Jump to GW-CLI exec location when running the jar
 	CD %MICROGW_HOME%
 	"%JAVA_HOME%\bin\java" %JAVACMD% org.wso2.apimgt.gateway.cli.cmd.Main %originalArgs%
-<<<<<<< HEAD
-	SET ERRORCODE="%ERRORLEVEL%"
-	if "%ERRORCODE%"=="121" goto runJava
-	if "%ERRORCODE%"=="1" exit /b %ERRORCODE%
-=======
 	if ERRORLEVEL 121 goto runJava
 	if ERRORLEVEL 1 (EXIT /B %ERRORLEVEL%)
->>>>>>> cd9506fc
 :end
 goto endlocal
 
