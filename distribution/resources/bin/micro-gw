#!/bin/bash
# ---------------------------------------------------------------------------
#  Copyright (c) 2018, WSO2 Inc. (http://www.wso2.org) All Rights Reserved.
#
#  Licensed under the Apache License, Version 2.0 (the "License");
#  you may not use this file except in compliance with the License.
#  You may obtain a copy of the License at
#
#  http://www.apache.org/licenses/LICENSE-2.0
#
#  Unless required by applicable law or agreed to in writing, software
#  distributed under the License is distributed on an "AS IS" BASIS,
#  WITHOUT WARRANTIES OR CONDITIONS OF ANY KIND, either express or implied.
#  See the License for the specific language governing permissions and
#  limitations under the License.

# ----------------------------------------------------------------------------
# Startup Script for Gateway Cli
#
# Environment Variable Prerequisites
#
#   BALLERINA_HOME      Home of Ballerina installation.
#
#   JAVA_HOME           Must point at your Java Development Kit installation.
#
#   JAVA_OPTS           (Optional) Java runtime options used when the commands
#                       is executed.
#
# NOTE: Borrowed generously from Apache Tomcat startup scripts.
# -----------------------------------------------------------------------------

# OS specific support.  $var _must_ be set to either true or false.
cygwin=false
os400=false
case "`uname`" in
CYGWIN*) cygwin=true;;
OS400*) os400=true;;
esac

# resolve links - $0 may be a softlink
PRG="$0"

while [ -h "$PRG" ]
do
    ls=`ls -ld "$PRG"`
    link=`expr "$ls" : '.*-> \(.*\)$'`
    if expr "$link" : '.*/.*' > /dev/null; then
        PRG="$link"
    else
        PRG=`dirname "$PRG"`/"$link"
    fi
done

# Get standard environment variables
PRGDIR=`dirname "$PRG"`

# if MICROGW_HOME environment variable not set then set it relative to the micro-gw binary location
if [[ -z "${MICROGW_HOME}" ]]; then
    export MICROGW_HOME=`cd "$PRGDIR/.." ; pwd`
fi

# set BALLERINA_HOME
BALLERINA_HOME="$MICROGW_HOME/lib/platform"

if [ ! -d "$BALLERINA_HOME" ]; then
    BALLERINA_HOME="$MICROGW_HOME/lib"
fi

export BALLERINA_HOME=$BALLERINA_HOME
export PATH=$BALLERINA_HOME/bin:$PATH

MICRO_GW_PROJECT_DIR=$(pwd)

# For Cygwin, ensure paths are in UNIX format before anything is touched
if $cygwin; then
    [ -n "$JAVA_HOME" ] && JAVA_HOME=`cygpath --unix "$JAVA_HOME"`
    [ -n "$BALLERINA_HOME" ] && BALLERINA_HOME=`cygpath --unix "$BALLERINA_HOME"`
    [ -n "$MICROGW_HOME" ] && MICROGW_HOME=`cygpath --unix "$MICROGW_HOME"`
fi

# For OS400
if $os400; then
    # Set job priority to standard for interactive (interactive - 6) by using
    # the interactive priority - 6, the helper threads that respond to requests
    # will be running at the same priority as interactive jobs.
    COMMAND='chgjob job('$JOBNAME') runpty(6)'
    system $COMMAND

    # Enable multi threading
    QIBM_MULTI_THREADED=Y
    export QIBM_MULTI_THREADED
fi

# For Migwn, ensure paths are in UNIX format before anything is touched
if $mingw ; then
    [ -n "$BALLERINA_HOME" ] &&
        BALLERINA_HOME="`(cd "$BALLERINA_HOME"; pwd)`"
    [ -n "$JAVA_HOME" ] &&
        JAVA_HOME="`(cd "$JAVA_HOME"; pwd)`"
    [ -n "$MICROGW_HOME" ] &&
        MICROGW_HOME="`(cd "$MICROGW_HOME"; pwd)`"
fi

if [ -z "$JAVACMD" ] ; then
    if [ -n "$JAVA_HOME"  ] ; then
        if [ -x "$JAVA_HOME/jre/sh/java" ] ; then
            # IBM's JDK on AIX uses strange locations for the executables
            JAVACMD="$JAVA_HOME/jre/sh/java"
        else
            JAVACMD="$JAVA_HOME/bin/java"
        fi
    else
        JAVACMD=java
    fi
fi

if [ ! -x "$JAVACMD" ] ; then
    echo "Error: JAVA_HOME is not defined correctly."
    exit 1
fi

# if JAVA_HOME is not set we're not happy
if [ -z "$JAVA_HOME" ]; then
    echo "You must set the JAVA_HOME variable before running Ballerina."
    exit 1
fi

# ----- Process the input command ----------------------------------------------

ALL_ARGS=()
DEFAULT_ARGS=()
while [[ $# -gt 0 ]]
do
    key="$1"
    case $key in
        --java.debug|-java.debug|java.debug)
            CMD="--java.debug"
            PORT="$2"
            shift # past java.debug argument
            shift # past port value
            ;;
        help)
            ALL_ARGS+=("$1")
            ALL_ARGS+=("$2")
            shift # past help argument
            shift # past next argument after help
            ;;
        build)
            ALL_ARGS+=("$1")
            IS_BUILD_COMMAND=true
            shift # past build argument
            ;;
        setup)
            ALL_ARGS+=("$1")
            IS_SETUP_COMMAND=true
            shift # past build argument
            ;;
        *)    # default argument
            DEFAULT_ARGS+=("$1") # save it in DEFAULT_ARGS array
            ALL_ARGS+=("$1")
            shift # past argument
            ;;
    esac
done

# restore all the shifted arguments
set -- "${ALL_ARGS[@]}"

# take the first default argument as the project name
CMD_PRO_NAME_VAL=$(echo ${DEFAULT_ARGS[0]}|sed 's#/##g')

<<<<<<< HEAD
=======
#execute build command
if [ "$IS_BUILD_COMMAND" = true ] && [ "$CMD_PRO_NAME_VAL" != "" ] && [ "$MICRO_GW_PROJECT_DIR" != "" ]; then
    MICRO_GW_LABEL_PROJECT_DIR="$MICRO_GW_PROJECT_DIR/$CMD_PRO_NAME_VAL"
    pushd $MICRO_GW_LABEL_PROJECT_DIR > /dev/null
        # clean the content of target folder
        if [ -d "$MICRO_GW_LABEL_PROJECT_DIR/target" ]; then
            rm -rf $MICRO_GW_LABEL_PROJECT_DIR/target
        fi

        # build the ballerina source code for the label
        ballerina build src/ -o $CMD_PRO_NAME_VAL.balx --offline --experimental --siddhiruntime
    popd > /dev/null
fi

>>>>>>> 3aceca04
if [ "$CMD" = "--java.debug" ]; then
    if [ "$PORT" = "" ]; then
        echo "Please specify the debug port after the --java.debug option"
        exit 1
    fi
    if [ -n "$JAVA_OPTS" ]; then
        echo "Warning !!!. User specified JAVA_OPTS will be ignored, once you give the --java.debug option."
    fi

    JAVA_OPTS="-Xdebug -Xnoagent -Djava.compiler=NONE -Xrunjdwp:transport=dt_socket,server=y,suspend=y,address=$PORT"
    echo "Please start the remote debugging client to continue..."
fi

CLI_CLASSPATH=""
if [ -e "$BALLERINA_HOME/bre/lib/bootstrap/tools.jar" ]; then
    CLI_CLASSPATH="$JAVA_HOME/lib/tools.jar"
fi

for f in "$BALLERINA_HOME"/bre/lib/bootstrap/*.jar
do
    if [ "$f" != "$BALLERINA_HOME/bre/lib/bootstrap/*.jar" ];then
        CLI_CLASSPATH="$CLI_CLASSPATH":$f
    fi
done

for j in "$BALLERINA_HOME"/bre/lib/*.jar
do
    CLI_CLASSPATH="$CLI_CLASSPATH":$j
done

for j in "$MICROGW_HOME"/target/*.jar
do
    CLI_CLASSPATH="$CLI_CLASSPATH":$j
done

# Ballerina platform is no extracted at the moment of first setup command
# Therefore handle classpath seperately for setup command.
if [ "$IS_SETUP_COMMAND" = true ] && [ ! -d "$MICROGW_HOME/lib/platform/" ]; then
    # Add required ballerina jars to classpath
    for j in "$MICROGW_HOME"/lib/gateway/platform/*.jar
    do
        CLI_CLASSPATH="$CLI_CLASSPATH":$j
    done

    # Add required MGW jars to classpath
    for j in "$MICROGW_HOME"/lib/gateway/cli/*.jar
    do
        CLI_CLASSPATH="$CLI_CLASSPATH":$j
    done
fi

# For Cygwin, switch paths to Windows format before running java
if $cygwin; then
    JAVA_HOME=`cygpath --absolute --windows "$JAVA_HOME"`
    BALLERINA_HOME=`cygpath --absolute --windows "$BALLERINA_HOME"`
    CLASSPATH=`cygpath --path --windows "$CLASSPATH"`
    CLI_CLASSPATH=`cygpath --path --windows "$CLI_CLASSPATH"`
fi

<<<<<<< HEAD
#execute build command
if [ "$IS_BUILD_COMMAND" = true ] && [ "$CMD_PRO_NAME_VAL" != "" ] && [ "$MICRO_GW_PROJECT_DIR" != "" ]; then

  # ----- Execute The Build Command without --compiled flag (1st phase) -----------------------------------------

  $JAVACMD \
    -Xms256m -Xmx1024m \
    -XX:+HeapDumpOnOutOfMemoryError \
    -XX:HeapDumpPath="$MICROGW_HOME/heap-dump.hprof" \
    $JAVA_OPTS \
    -classpath "$CLI_CLASSPATH" \
    -Djava.security.egd=file:/dev/./urandom \
    -Dballerina.home=$BALLERINA_HOME \
    -Djava.util.logging.config.class="org.wso2.apimgt.gateway.cli.logging.CLILogConfigReader" \
    -Djava.util.logging.manager="org.wso2.apimgt.gateway.cli.logging.CLILogManager" \
    -Dfile.encoding=UTF8 \
    -Dtemplates.dir.path="$MICROGW_HOME/resources/templates" \
    -Dcli.home=$MICROGW_HOME \
    org.wso2.apimgt.gateway.cli.cmd.Main "$@"

    MICRO_GW_LABEL_PROJECT_DIR="$MICRO_GW_PROJECT_DIR/$CMD_PRO_NAME_VAL"
    pushd $MICRO_GW_LABEL_PROJECT_DIR > /dev/null
        # clean the content of target folder
        if [ -d "$MICRO_GW_LABEL_PROJECT_DIR/target" ]; then
            rm -rf $MICRO_GW_LABEL_PROJECT_DIR/target
        fi
        # build the ballerina source code for the label
        ballerina build src/ -o $CMD_PRO_NAME_VAL.balx --offline --experimental --siddhiruntime
    popd > /dev/null

    # ----- Execute The Build Command with --compiled flag (2nd phase) -----------------------------------------

  $JAVACMD \
    -Xms256m -Xmx1024m \
    -XX:+HeapDumpOnOutOfMemoryError \
    -XX:HeapDumpPath="$MICROGW_HOME/heap-dump.hprof" \
    $JAVA_OPTS \
    -classpath "$CLI_CLASSPATH" \
    -Djava.security.egd=file:/dev/./urandom \
    -Dballerina.home=$BALLERINA_HOME \
    -Djava.util.logging.config.class="org.wso2.apimgt.gateway.cli.logging.CLILogConfigReader" \
    -Djava.util.logging.manager="org.wso2.apimgt.gateway.cli.logging.CLILogManager" \
    -Dfile.encoding=UTF8 \
    -Dtemplates.dir.path="$MICROGW_HOME/resources/templates" \
    -Dcli.home=$MICROGW_HOME \
    org.wso2.apimgt.gateway.cli.cmd.Main "$@" "--compiled"
fi

  $JAVACMD \
=======
# ----- Execute The Requested Command -----------------------------------------

$JAVACMD \
>>>>>>> 3aceca04
    -Xms256m -Xmx1024m \
    -XX:+HeapDumpOnOutOfMemoryError \
    -XX:HeapDumpPath="$MICROGW_HOME/heap-dump.hprof" \
    $JAVA_OPTS \
    -classpath "$CLI_CLASSPATH" \
    -Djava.security.egd=file:/dev/./urandom \
    -Dballerina.home=$BALLERINA_HOME \
    -Djava.util.logging.config.class="org.wso2.apimgt.gateway.cli.logging.CLILogConfigReader" \
    -Djava.util.logging.manager="org.wso2.apimgt.gateway.cli.logging.CLILogManager" \
    -Dfile.encoding=UTF8 \
    -Dtemplates.dir.path="$MICROGW_HOME/resources/templates" \
    -Dcli.home=$MICROGW_HOME \
    org.wso2.apimgt.gateway.cli.cmd.Main "$@"<|MERGE_RESOLUTION|>--- conflicted
+++ resolved
@@ -169,23 +169,6 @@
 # take the first default argument as the project name
 CMD_PRO_NAME_VAL=$(echo ${DEFAULT_ARGS[0]}|sed 's#/##g')
 
-<<<<<<< HEAD
-=======
-#execute build command
-if [ "$IS_BUILD_COMMAND" = true ] && [ "$CMD_PRO_NAME_VAL" != "" ] && [ "$MICRO_GW_PROJECT_DIR" != "" ]; then
-    MICRO_GW_LABEL_PROJECT_DIR="$MICRO_GW_PROJECT_DIR/$CMD_PRO_NAME_VAL"
-    pushd $MICRO_GW_LABEL_PROJECT_DIR > /dev/null
-        # clean the content of target folder
-        if [ -d "$MICRO_GW_LABEL_PROJECT_DIR/target" ]; then
-            rm -rf $MICRO_GW_LABEL_PROJECT_DIR/target
-        fi
-
-        # build the ballerina source code for the label
-        ballerina build src/ -o $CMD_PRO_NAME_VAL.balx --offline --experimental --siddhiruntime
-    popd > /dev/null
-fi
-
->>>>>>> 3aceca04
 if [ "$CMD" = "--java.debug" ]; then
     if [ "$PORT" = "" ]; then
         echo "Please specify the debug port after the --java.debug option"
@@ -245,7 +228,6 @@
     CLI_CLASSPATH=`cygpath --path --windows "$CLI_CLASSPATH"`
 fi
 
-<<<<<<< HEAD
 #execute build command
 if [ "$IS_BUILD_COMMAND" = true ] && [ "$CMD_PRO_NAME_VAL" != "" ] && [ "$MICRO_GW_PROJECT_DIR" != "" ]; then
 
@@ -294,12 +276,6 @@
     org.wso2.apimgt.gateway.cli.cmd.Main "$@" "--compiled"
 fi
 
-  $JAVACMD \
-=======
-# ----- Execute The Requested Command -----------------------------------------
-
-$JAVACMD \
->>>>>>> 3aceca04
     -Xms256m -Xmx1024m \
     -XX:+HeapDumpOnOutOfMemoryError \
     -XX:HeapDumpPath="$MICROGW_HOME/heap-dump.hprof" \
