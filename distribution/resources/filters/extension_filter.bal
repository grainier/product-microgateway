--- conflicted
+++ resolved
@@ -25,16 +25,6 @@
 import ballerina/reflect;
 import wso2/gateway;
 
-<<<<<<< HEAD
-// Extension filter used to send custom error messages and to do customizations.
-# Represents the extension filter, which used to customize and extend the request and response handling
-public type ExtensionFilter object {
-
-    # Request filter function
-    # intercepts the request flow
-    # +return- boolean value 
-    public function filterRequest (http:Caller caller, http:Request request, http:FilterContext context) returns boolean {
-=======
 
 # Represents the extension filter, which used to customize and extend the request and response handling
 #
@@ -46,22 +36,14 @@
     # + return - Whether the filter has passed or not
     public function filterRequest (http:Caller caller, http:Request request, http:FilterContext context) returns
                                                                                                          boolean {
->>>>>>> c4d4112d
         return true;
     }
 
     public function filterResponse(http:Response response, http:FilterContext context) returns boolean {
-<<<<<<< HEAD
-        var failed = context.attributes[gateway:FILTER_FAILED] ;
-        if(failed is boolean){
-            if (failed) {
-                int statusCode = <int>context.attributes[gateway:HTTP_STATUS_CODE];
-=======
         var failed =  context.attributes[gateway:FILTER_FAILED];
         if (failed is boolean) {
             if (failed) {
                 int statusCode = check <int>context.attributes[gateway:HTTP_STATUS_CODE];
->>>>>>> c4d4112d
                 if(statusCode == gateway:UNAUTHORIZED) {
                     setAuthenticationErrorResponse(response, context );
                 } else if (statusCode ==  gateway:FORBIDDEN) {
@@ -75,11 +57,7 @@
                 return true;
                 //return gateway:createFilterResult(false, statusCode, errorMessage);
             }
-<<<<<<< HEAD
-        }else{
-=======
         } else {
->>>>>>> c4d4112d
             //Nothing to handle
             return true;
         }
@@ -88,14 +66,9 @@
 
 };
 
-<<<<<<< HEAD
-#This method can be used to send custom error message in an authentication failure
-public function setAuthenticationErrorResponse(http:Response response, http:FilterContext context) {
-=======
 # This method can be used to send custom error message in an authentication failure
 #
 function setAuthenticationErrorResponse(http:Response response, http:FilterContext context) {
->>>>>>> c4d4112d
     //Un comment the following code and set the proper error messages
 
     // int statusCode = <int>context.attributes[gateway:HTTP_STATUS_CODE];
@@ -112,20 +85,6 @@
     // response.setJsonPayload(payload);
 }
 
-<<<<<<< HEAD
-#This method can be used to send custom error message in an authorization failure
-public function setAuthorizationErrorResponse(http:Response response, http:FilterContext context) {
-
-}
-
-#This method can be used to send custom error message when message throttled out
-public function setThrottleFailureResponse(http:Response response, http:FilterContext context) {
-
-}
-
-#This method can be used to send custom general error message
-public function setGenericErrorResponse(http:Response response, http:FilterContext context) {
-=======
 # This method can be used to send custom error message in an authorization failure
 #
 function setAuthorizationErrorResponse(http:Response response, http:FilterContext context) {
@@ -141,6 +100,5 @@
 # This method can be used to send custom general error message
 #
 function setGenericErrorResponse(http:Response response, http:FilterContext context) {
->>>>>>> c4d4112d
 
 }