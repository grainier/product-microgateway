--- conflicted
+++ resolved
@@ -40,17 +40,14 @@
 
 string swaggerAbsolutePath = getConfigValue(VALIDATION_CONFIG_INSTANCE_ID, SWAGGER_ABSOLUTE_PATH, " ");
 
-
-<<<<<<< HEAD
 public type ValidationFilter object {
-=======
+
     public map<json> openAPIs = {};
 
     public function __init(map<json> openAPIs) {
         self.openAPIs = openAPIs;
     }
 
->>>>>>> 863e10f2
     public function filterRequest(http:Caller caller, http:Request request, http:FilterContext filterContext)
                         returns boolean {
         int startingTime = getCurrentTime();
@@ -95,9 +92,7 @@
             //getting all models defined in the schema
             models = swagger.definitions;
         }
-        //loop each key defined under the paths in swagger and compare whether it contain the path hit by the
-<<<<<<< HEAD
-            //request
+        //loop each key defined under the paths in swagger and compare whether it contain the path hit by the request
             foreach var i in pathKeys {
                 if (requestPath == i) {
                     json parameters = swagger[PATHS][i][requestMethod][PARAMETERS];
@@ -119,25 +114,6 @@
                             } else {
                                 //getting inline model
                                 model = k[SCHEMA];
-=======
-        //request
-        foreach var i in pathKeys {
-            if (requestPath == i) {
-                json parameters = swagger[PATHS][i][requestMethod][PARAMETERS];
-                //go through each item in parameters array and find the schema property
-                //go through each item in parameters array and find the schema property
-                json[] para = <json[]>parameters;
-                foreach var k in para {
-                    if (k[SCHEMA] != null) {
-                        if (k[SCHEMA][REFERENCE] != null)  {
-                            //getting the reference to the model
-                            string modelReference = k[SCHEMA][REFERENCE].toString();
-                            //getting the model name
-                            modelName = untaint replaceModelPrefix(modelReference);
-                            //check whether there is a model available from the assigned model name
-                            if (models[modelName] != null) {
-                                model = models[modelName];
->>>>>>> 863e10f2
                             }
                         } else {
                             //getting inline model
@@ -194,7 +170,6 @@
             models = swagger.definitions;
         }
         foreach var i in pathKeys {
-<<<<<<< HEAD
            if (requestPath == i) {
                string modelReference;
                if (swagger[PATHS][i][requestMethod][RESPONSES][responseStatusCode][SCHEMA] != null) {
@@ -272,53 +247,7 @@
                    }
                }
            }
-=======
-            if (requestPath == i) {
-                string modelReference;
-                if (swagger[PATHS][i][requestMethod][RESPONSES][responseStatusCode][SCHEMA] != null) {
-                    if (swagger[PATHS][i][requestMethod][RESPONSES][responseStatusCode][SCHEMA][ITEMS] != null)
-                    {
-                        if (swagger[PATHS][i][requestMethod][RESPONSES][responseStatusCode][SCHEMA][ITEMS][
-                        REFERENCE] != null) {
-                            //getting referenced model
-                            modelReference = swagger[PATHS][i][requestMethod][RESPONSES][responseStatusCode][
-                            SCHEMA][ITEMS][REFERENCE].toString();
-                            modelName = replaceModelPrefix(modelReference);
-                            if (models[modelName] != null) {
-                                model = models[modelName];
-                            }
-                        } else {
-                            //getting inline model defined under the items
-                            model = swagger[PATHS][i][requestMethod][RESPONSES][responseStatusCode][SCHEMA][
-                            ITEMS];
-                        }
-                    } else {
-                        if (swagger[PATHS][i][requestMethod][RESPONSES][responseStatusCode][SCHEMA]
-                        [REFERENCE] != null) {
-                            //getting referenced model
-                            modelReference = swagger[PATHS][i][requestMethod][RESPONSES][responseStatusCode][
-                            SCHEMA]
-                            [REFERENCE].toString();
-                            modelName = replaceModelPrefix(modelReference);
-                            if (models[modelName] != null) {
-                                model = models[modelName];
-                            }
-                        } else {
-                            //getting inline model defined under the schema
-                            model = swagger[PATHS][i][requestMethod][RESPONSES][responseStatusCode][SCHEMA];
-                        }
-                    }
-                    if (swagger[PATHS][i][requestMethod][RESPONSES][responseStatusCode][SCHEMA][TYPE] != null) {
-                        isType = true;
-                        pathType = untaint swagger[PATHS][i][requestMethod][RESPONSES][responseStatusCode][
-                        SCHEMA][
-                        TYPE].toString();
-                    }
-                }
-            }
->>>>>>> 863e10f2
-        }
-
+        }
 
         //payload can be of type json or error
         if(payload is json) {
