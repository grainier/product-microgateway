// Copyright (c)  WSO2 Inc. (http://www.wso2.org) All Rights Reserved.
//
// WSO2 Inc. licenses this file to you under the Apache License,
// Version 2.0 (the "License"); you may not use this file except
// in compliance with the License.
// You may obtain a copy of the License at
//
// http://www.apache.org/licenses/LICENSE-2.0
//
// Unless required by applicable law or agreed to in writing,
// software distributed under the License is distributed on an
// "AS IS" BASIS, WITHOUT WARRANTIES OR CONDITIONS OF ANY
// KIND, either express or implied.  See the License for the
// specific language governing permissions and limitations
// under the License.

import ballerina/http;
import ballerina/internal;
import ballerina/log;
import ballerina/io;

// Subscription filter to validate the subscriptions which is available in the  jwt token
// This filter should only be engaged when jwt token is is used for authentication. For oauth2
// OAuthnFilter will handle the subscription validation as well.
@Description {value:"Representation of the Subscription filter"}
@Field {value:"filterRequest: request filter method which attempts to validate the subscriptions"}
public type SubscriptionFilter object {

    @Description {value:"filterRequest: Request filter function"}
    public function filterRequest (http:Listener listener, http:Request request, http:FilterContext filterContext)
                        returns boolean {
        string authScheme = runtime:getInvocationContext().authContext.scheme;
        printDebug(KEY_SUBSCRIPTION_FILTER, "Auth scheme: " + authScheme);
        if(authScheme == AUTH_SCHEME_JWT ){
            string jwtToken = runtime:getInvocationContext().authContext.authToken;
            string currentAPIContext = getContext(filterContext);
            AuthenticationContext authenticationContext;
            match getEncodedJWTPayload(jwtToken) {
                string  jwtPayload => {
                    printTrace(KEY_SUBSCRIPTION_FILTER, "Encoded JWT payload: " + jwtPayload);
                    match getDecodedJWTPayload(jwtPayload) {
                        json decodedPayload => {
<<<<<<< HEAD
                            printTrace(KEY_SUBSCRIPTION_FILTER, "Decoded JWT payload: " + decodedPayload.toString());
=======
                            log:printTrace("Decoded JWT payload: " + decodedPayload.toString());

                            //todo: Adding this as a temporary fix until Ballerina validates the JWT expiry.
                            APIKeyValidationDto apiKeyValidationDto;
                            int tokenIssuedTime = check <int> decodedPayload.iat;
                            int tokenExpiredTime = check <int> decodedPayload.exp;
                            apiKeyValidationDto.validityPeriod = <string>(tokenExpiredTime - tokenIssuedTime);
                            apiKeyValidationDto.issuedTime = <string>tokenIssuedTime;

                            if (isAccessTokenExpired(apiKeyValidationDto)) {
                                log:printDebug("Access token is expired.");
                                setErrorMessageToFilterContext(filterContext, API_AUTH_INVALID_CREDENTIALS);
                                sendErrorResponse(listener, request, filterContext);
                                return false;
                            }

>>>>>>> ed17a73b
                            json subscribedAPIList = decodedPayload.subscribedAPIs;
                            APIConfiguration apiConfig = getAPIDetailsFromServiceAnnotation(reflect:
                                getServiceAnnotations(filterContext.serviceType));
                            foreach subscription in subscribedAPIList {
                                if (subscription.name.toString() == apiConfig.name &&
                                    subscription["version"].toString() == apiConfig.apiVersion) {
                                    printDebug(KEY_SUBSCRIPTION_FILTER, "Found a matching subscription with name:" + 
                                            subscription.name.toString() + " version:" + subscription["version"].toString());
                                    authenticationContext.authenticated = true;
                                    authenticationContext.tier = subscription.subscriptionTier.toString();
                                    authenticationContext.apiKey = jwtToken;
                                    authenticationContext.username = decodedPayload.endUser.toString();
                                    authenticationContext.callerToken = jwtToken    ;
                                    authenticationContext.applicationId = decodedPayload.application.id.toString();
                                    authenticationContext.applicationName = decodedPayload.application.name.toString();
                                    authenticationContext.applicationTier = decodedPayload.application.tier.toString();
                                    authenticationContext.subscriber = subscription.subscriber.toString();
                                    authenticationContext.consumerKey = decodedPayload.consumerKey.toString();
                                    authenticationContext.apiTier = decodedPayload.apiTier.toString();
                                    authenticationContext.apiPublisher = decodedPayload.publisher.toString();
                                    authenticationContext.subscriberTenantDomain = decodedPayload
                                    .subscriberTenantDomain.toString();
                                    authenticationContext.keyType = decodedPayload.keytype.toString();
                                    // setting keytype to invocationContext
                                    printDebug(KEY_SUBSCRIPTION_FILTER, "Setting key type as " + authenticationContext.keyType);
                                    runtime:getInvocationContext().attributes[KEY_TYPE_ATTR] = authenticationContext.keyType;
                                    filterContext.attributes[AUTHENTICATION_CONTEXT] = authenticationContext;
                                    printDebug(KEY_SUBSCRIPTION_FILTER, "Subscription validation success.");
                                    return true;
                                }
                            }
                            setErrorMessageToFilterContext(filterContext, API_AUTH_FORBIDDEN);
                            sendErrorResponse(listener, request, filterContext);
                            return false;
                        }
                        error err => {
                            log:printError("Error while decoding jwt token with payload : " +
                                    jwtPayload, err = err);
                            setErrorMessageToFilterContext(filterContext, API_AUTH_GENERAL_ERROR);
                            sendErrorResponse(listener, request, filterContext);
                            return false;
                        }
                    }
                }
                error err => {
                    log:printError(err.message, err = err);
                    setErrorMessageToFilterContext(filterContext, API_AUTH_GENERAL_ERROR);
                    sendErrorResponse(listener, request, filterContext);
                    return false;
                }
            }
        } else {
            printDebug(KEY_SUBSCRIPTION_FILTER, "Skipping since auth scheme != jwt.");
        }
        return true;
    }

    public function filterResponse(http:Response response, http:FilterContext context) returns boolean {
        return true;
    }

};<|MERGE_RESOLUTION|>--- conflicted
+++ resolved
@@ -40,10 +40,7 @@
                     printTrace(KEY_SUBSCRIPTION_FILTER, "Encoded JWT payload: " + jwtPayload);
                     match getDecodedJWTPayload(jwtPayload) {
                         json decodedPayload => {
-<<<<<<< HEAD
                             printTrace(KEY_SUBSCRIPTION_FILTER, "Decoded JWT payload: " + decodedPayload.toString());
-=======
-                            log:printTrace("Decoded JWT payload: " + decodedPayload.toString());
 
                             //todo: Adding this as a temporary fix until Ballerina validates the JWT expiry.
                             APIKeyValidationDto apiKeyValidationDto;
@@ -53,13 +50,11 @@
                             apiKeyValidationDto.issuedTime = <string>tokenIssuedTime;
 
                             if (isAccessTokenExpired(apiKeyValidationDto)) {
-                                log:printDebug("Access token is expired.");
+                                printDebug(KEY_SUBSCRIPTION_FILTER, "JWT Access token is expired.");
                                 setErrorMessageToFilterContext(filterContext, API_AUTH_INVALID_CREDENTIALS);
                                 sendErrorResponse(listener, request, filterContext);
                                 return false;
                             }
-
->>>>>>> ed17a73b
                             json subscribedAPIList = decodedPayload.subscribedAPIs;
                             APIConfiguration apiConfig = getAPIDetailsFromServiceAnnotation(reflect:
                                 getServiceAnnotations(filterContext.serviceType));
