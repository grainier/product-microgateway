--- conflicted
+++ resolved
@@ -30,21 +30,10 @@
 @Field { value: "filterRequest: request filter method which attempts to authenticated the request" }
 public type AuthnFilter object {
 
-<<<<<<< HEAD
     public OAuthnAuthenticator oauthnHandler;//Handles the oauth2 authentication;
     public boolean oauth2Enabled = false;
 
     @Description { value: "filterRequest: Request filter function" }
-=======
-    public OAuthnAuthenticator oauthnHandler;
-    public boolean oauth2Enabled = false;
-
-    @Description { value: "filterRequest: Request filter function" } // Handles the oauth2 authentication;
-
-
-
-    // public new (oauthnHandler, authnHandlerChain) {}
->>>>>>> a4ffaf7a
     public function filterRequest(http:Listener listener, http:Request request, http:FilterContext context)
                         returns boolean {
 
@@ -233,12 +222,7 @@
                 boolean isValidated = basicAuthentication.processRequest(listener, request, context);
                 return isValidated;
             }
-<<<<<<< HEAD
-=======
-
-
-
->>>>>>> a4ffaf7a
+
         } else {
             // not secured, no need to authenticate
             return true;
