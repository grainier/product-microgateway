--- conflicted
+++ resolved
@@ -27,35 +27,22 @@
 //streams associated with DTOs
 stream<EventDTO> eventStream;
 
-<<<<<<< HEAD
 function getPayload(AnalyticsRequestStream requestStreamForPayload) returns (string) {
-    return requestStreamForPayload.consumerKey + OBJ + requestStreamForPayload.context + OBJ + requestStreamForPayload.apiVersion + OBJ +
+    return requestStreamForPayload.consumerKey + OBJ + requestStreamForPayload.context + OBJ + requestStreamForPayload.api + ":" + requestStreamForPayload
+        .apiVersion + OBJ +
         requestStreamForPayload.api + OBJ + requestStreamForPayload.resourcePath + OBJ + requestStreamForPayload.resourceTemplate + OBJ +
         requestStreamForPayload.method + OBJ + requestStreamForPayload.apiVersion + OBJ + requestStreamForPayload.requestCount + OBJ +
         requestStreamForPayload.requestTime + OBJ + requestStreamForPayload.username + OBJ + requestStreamForPayload.tenantDomain + OBJ +
         requestStreamForPayload.hostName + OBJ + requestStreamForPayload.apiPublisher + OBJ + requestStreamForPayload.applicationName + OBJ
         + requestStreamForPayload.applicationId + OBJ + requestStreamForPayload.userAgent + OBJ + requestStreamForPayload
         .tier +
-        OBJ + requestStreamForPayload.continuedOnThrottleOut + OBJ + requestStreamForPayload.clientIp + requestStreamForPayload
+        OBJ + requestStreamForPayload.continuedOnThrottleOut + OBJ + requestStreamForPayload.clientIp + OBJ + requestStreamForPayload
         .applicationOwner;
 }
 
 function getMetaData(AnalyticsRequestStream requestStreamForMetaData) returns (string) {
-    return "{\"keyType\":\"" + requestStreamForMetaData.keyType + "\",\"correlationID\":\"" + requestStreamForMetaData.correlationID + "\"}";
-=======
-function getPayload(AnalyticsRequestStream requestStream) returns (string) {
-    return requestStream.consumerKey + OBJ + requestStream.context + OBJ + requestStream.api + ":" + requestStream.apiVersion + OBJ +
-        requestStream.api + OBJ + requestStream.resourcePath + OBJ +requestStream.resourceTemplate + OBJ +
-        requestStream.method + OBJ + requestStream.apiVersion + OBJ + requestStream.requestCount + OBJ +
-        requestStream.requestTime + OBJ + requestStream.username + OBJ + requestStream.tenantDomain + OBJ +
-        requestStream.hostName + OBJ + requestStream.apiPublisher + OBJ + requestStream.applicationName + OBJ
-        + requestStream.applicationId + OBJ + requestStream.userAgent + OBJ + requestStream.tier +
-        OBJ + requestStream.continuedOnThrottleOut + OBJ + requestStream.clientIp + OBJ + requestStream.applicationOwner;
-}
-
-function getMetaData(AnalyticsRequestStream requestStream) returns (string) {
-    return "{\\\"keyType\\\":\"" + requestStream.keyType + "\",\\\"correlationID\\\":\"" + requestStream.correlationID + "\"}";
->>>>>>> 9a245434
+    return "{\\\"keyType\\\":\"" + requestStreamForMetaData.keyType + "\",\\\"correlationID\\\":\"" + requestStreamForMetaData
+        .correlationID + "\"}";
 }
 
 function getCorrelationData(AnalyticsRequestStream request) returns (string) {
@@ -77,9 +64,9 @@
         analyticsRequestStream.apiPublisher = authContext.apiPublisher;
         analyticsRequestStream.keyType = authContext.keyType;
     }
-<<<<<<< HEAD
     analyticsRequestStream.userAgent = request.userAgent;
-    analyticsRequestStream.clientIp = getClientIp(request);
+    //todo: check if clientIP is deriving properly
+    analyticsRequestStream.clientIp = "127.0.0.1";//getClientIp(request);
     analyticsRequestStream.context = getContext(context);
     analyticsRequestStream.tenantDomain = getTenantDomain(context);
     analyticsRequestStream.api = getApiName(context);
@@ -89,34 +76,12 @@
     //todo: hostname verify
     analyticsRequestStream.hostName = "localhost";   //todo:get the host properl
     analyticsRequestStream.method = request.method;
-    //todo:verify resourcepath and resourceTemplate
-    analyticsRequestStream.resourceTemplate = "resourcePath";
+    analyticsRequestStream.resourceTemplate = getResourceConfigAnnotation
+    (reflect:getResourceAnnotations(context.serviceType, context.resourceName)).path;
     analyticsRequestStream.resourcePath = getResourceConfigAnnotation
     (reflect:getResourceAnnotations(context.serviceType, context.resourceName)).path;
-    //todo:random uuid taken from throttle filter
-    analyticsRequestStream.correlationID = "71c60dbd-b2be-408d-9e2e-4fd11f60cfbc";
+    analyticsRequestStream.correlationID = <string>context.attributes[MESSAGE_ID];
     analyticsRequestStream.requestCount = 1;
-    //todo:get request time from authentication filter
-=======
-    requestStream.userAgent = request.userAgent;
-    //todo: check if clientIP is deriving properly
-    requestStream.clientIp = "127.0.0.1";//getClientIp(request);
-    requestStream.context = getContext(context);
-    requestStream.tenantDomain = getTenantDomain(context);
-    requestStream.api = getApiName(context);
-    requestStream.apiVersion = getAPIDetailsFromServiceAnnotation(reflect:getServiceAnnotations(context.serviceType)).
-    apiVersion;
-
-    //todo: hostname verify
-    requestStream.hostName = "localhost";   //todo:get the host properl
-    requestStream.method = request.method;
-    requestStream.resourceTemplate = getResourceConfigAnnotation
-    (reflect:getResourceAnnotations(context.serviceType, context.resourceName)).path;
-    requestStream.resourcePath = getResourceConfigAnnotation
-    (reflect:getResourceAnnotations(context.serviceType, context.resourceName)).path;
-    requestStream.correlationID = <string>context.attributes[MESSAGE_ID];
-    requestStream.requestCount = 1;
->>>>>>> 9a245434
     time:Time time = time:currentTime();
     int currentTimeMills = time.time;
     analyticsRequestStream.requestTime = currentTimeMills;
