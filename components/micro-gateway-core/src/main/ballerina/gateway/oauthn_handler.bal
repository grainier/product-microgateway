--- conflicted
+++ resolved
@@ -105,8 +105,9 @@
 @Description {value:"Authenticate with a oauth2 token"}
 @Param {value:"apiRequestMetaDataDto: Object containig data to call the key validation service"}
 @Return {value:"boolean: true if authentication is a success, else false"}
-public function OAuthAuthProvider::authenticate (APIRequestMetaDataDto apiRequestMetaDataDto) 
-                                       returns (APIKeyValidationDto) {
+public function OAuthAuthProvider::authenticate (APIRequestMetaDataDto apiRequestMetaDataDto) returns
+              (APIKeyValidationDto) {
+
     printDebug(KEY_OAUTH_PROVIDER, "Authenticating request using request meta data.");
     string cacheKey = getAccessTokenCacheKey(apiRequestMetaDataDto);
     string accessToken = apiRequestMetaDataDto.accessToken;
@@ -124,12 +125,7 @@
                             self.gatewayCache.addToInvalidTokenCache(accessToken, apiKeyValidationDtoFromcache);
                             self.gatewayCache.removeFromTokenCache(accessToken);
                             apiKeyValidationDtoFromcache.authorized = "false";
-<<<<<<< HEAD
                             printDebug(KEY_OAUTH_PROVIDER, "Token is expired");
-=======
-                            log:printDebug("Access token found in key validation cache. But token is expired");
-                            log:printDebug("Access token added to inavlid token cache from key validation cache.");
->>>>>>> d84131de
                             return apiKeyValidationDtoFromcache;
                         }
                         authorized = <boolean>apiKeyValidationDtoFromcache.authorized;
@@ -137,51 +133,9 @@
                         printDebug(KEY_OAUTH_PROVIDER, "authorized value from token cache: " + authorized);
                     }
                     () => {
-<<<<<<< HEAD
                         printDebug(KEY_OAUTH_PROVIDER, "Key validation details not found in key validation cache. 
-                                Hence calling the key vaidation service.");
-                        json keyValidationInfoJson = self.doKeyValidation(apiRequestMetaDataDto);
-                        match <string>keyValidationInfoJson.authorized {
-                            string authorizeValue => {
-                                boolean auth = <boolean>authorizeValue;
-                                printDebug(KEY_OAUTH_PROVIDER, "authorized value from key validation service: " + auth);
-                                if (auth) {
-                                    match <APIKeyValidationDto>keyValidationInfoJson {
-                                        APIKeyValidationDto dto => {
-                                            apiKeyValidationDto = dto;
-                                            // specifically setting the key type since type is a keyword in ballerina.
-                                            apiKeyValidationDto.keyType = check <string>keyValidationInfoJson["type"];
-                                            printDebug(KEY_OAUTH_PROVIDER, "key type: " + apiKeyValidationDto.keyType);
-                                        }
-                                        error err => {
-                                            log:printError(
-                                                "Error while converting key validation response json to type APIKeyValidationDto"
-                                                , err = err);
-                                            throw err;
-                                        }
-                                    }
-                                    authorized = auth;
-                                    printDebug(KEY_OAUTH_PROVIDER, "authorized value from key validation service: " + authorized);
-                                    self.gatewayCache.addToGatewayKeyValidationCache(cacheKey, apiKeyValidationDto);
-                                    self.gatewayCache.addToTokenCache(accessToken, true);
-                                } else {
-                                    apiKeyValidationDto.authorized = "false";
-                                    apiKeyValidationDto.validationStatus = check <string>keyValidationInfoJson.validationStatus;
-                                    self.gatewayCache.addToInvalidTokenCache(accessToken, apiKeyValidationDto);
-                                }
-                            }
-                            error err => {
-                                log:printError("Error while converting authorzed value from key vaidation respnse to a
-                            string value", err = err);
-                                throw err;
-                            }
-                        }
-
-=======
-                        log:printDebug(
-                            "Access token not found in key validation cache. Hence calling the key vaidation service.");
++                                Hence calling the key vaidation service.");
                         (authorized, apiKeyValidationDto) = self.invokeKeyValidation(apiRequestMetaDataDto);
->>>>>>> d84131de
                     }
                 }
             }
@@ -195,92 +149,15 @@
                         return cacheAuthorizedValue;
                     }
                     () => {
-<<<<<<< HEAD
                         printDebug(KEY_OAUTH_PROVIDER, "Access token not found in invalid token cache. Hence calling the key vaidation service.");
-                        json keyValidationInfoJson = self.doKeyValidation(apiRequestMetaDataDto);
-                        match <string>keyValidationInfoJson.authorized {
-                            string authorizeValue => {
-                                boolean auth = <boolean>authorizeValue;
-                                printDebug(KEY_OAUTH_PROVIDER, "authorized value from key validation service: " + auth);
-                                if (auth) {
-                                    match <APIKeyValidationDto>keyValidationInfoJson {
-                                        APIKeyValidationDto dto => {
-                                            apiKeyValidationDto = dto;
-                                            // specifically setting the key type since type is a keyword in ballerina.
-                                            apiKeyValidationDto.keyType = check <string>keyValidationInfoJson["type"];
-                                            printDebug(KEY_OAUTH_PROVIDER, "key type: " + apiKeyValidationDto.keyType);
-                                        }
-                                        error err => {
-                                            log:printError(
-                                                "Error while converting key validation response json to type APIKeyValidationDto"
-                                                , err = err);
-                                            throw err;
-                                        }
-                                    }
-                                    authorized = auth;
-                                    self.gatewayCache.addToGatewayKeyValidationCache(cacheKey, apiKeyValidationDto);
-                                    self.gatewayCache.addToTokenCache(accessToken, true);
-                                } else {
-                                    apiKeyValidationDto.authorized = "false";
-                                    apiKeyValidationDto.validationStatus = check <string>keyValidationInfoJson.
-                                    validationStatus;
-                                    self.gatewayCache.addToInvalidTokenCache(accessToken, apiKeyValidationDto);
-                                }
-                            }
-                            error err => {
-                                log:printError("Error while converting authorzed value from key vaidation respnse to a
-                            string value", err = err);
-                                throw err;
-                            }
-                        }
-=======
-                        log:printDebug("Access token not found in token cache. Hence calling the key vaidation service.");
                         (authorized, apiKeyValidationDto) = self.invokeKeyValidation(apiRequestMetaDataDto);
->>>>>>> d84131de
                     }
                 }
             }
         }
     } else {
-<<<<<<< HEAD
         printDebug(KEY_OAUTH_PROVIDER, "Gateway cache disabled. Hence calling the key vaidation service.");
-        json keyValidationInfoJson = self.doKeyValidation(apiRequestMetaDataDto);
-        match <string>keyValidationInfoJson.authorized {
-            string authorizeValue => {
-                boolean auth = <boolean>authorizeValue;
-                printDebug(KEY_OAUTH_PROVIDER, "authorized value from key validation service: " + auth);
-                if (auth) {
-                    match <APIKeyValidationDto>keyValidationInfoJson {
-                        APIKeyValidationDto dto => {
-                            apiKeyValidationDto = dto;
-                            // specifically setting the key type since type is a keyword in ballerina.
-                            apiKeyValidationDto.keyType = check <string>keyValidationInfoJson["type"];
-                            printDebug(KEY_OAUTH_PROVIDER, "key type: " + apiKeyValidationDto.keyType);
-                        }
-                        error err => {
-                            log:printError(
-                                "Error while converting key validation response json to type APIKeyValidationDto"
-                                , err = err);
-                            throw err;
-                        }
-                    }
-                    authorized = auth;
-                } else {
-                    authorized = auth;
-                    apiKeyValidationDto.authorized = "false";
-                    apiKeyValidationDto.validationStatus = check <string>keyValidationInfoJson.validationStatus;
-                }
-            }
-            error err => {
-                log:printError("Error while converting authorzed value from key vaidation respnse to a
-                            string value", err = err);
-                throw err;
-            }
-        }
-=======
-        log:printDebug("Gateway cache disabled. Hence calling the key vaidation service.");
         (authorized, apiKeyValidationDto) = self.invokeKeyValidation(apiRequestMetaDataDto);
->>>>>>> d84131de
     }
     if (authorized) {
         // set username
@@ -299,12 +176,14 @@
     match <string>keyValidationInfoJson.authorized {
         string authorizeValue => {
             boolean auth = <boolean>authorizeValue;
+            printDebug(KEY_OAUTH_PROVIDER, "authorized value from key validation service: " + auth);
             if (auth) {
                 match <APIKeyValidationDto>keyValidationInfoJson {
                     APIKeyValidationDto dto => {
                         apiKeyValidationDto = dto;
                         // specifically setting the key type since type is a keyword in ballerina.
                         apiKeyValidationDto.keyType = check <string>keyValidationInfoJson["type"];
+                        printDebug(KEY_OAUTH_PROVIDER, "key type: " + apiKeyValidationDto.keyType);
                     }
                     error err => {
                         log:printError(
@@ -325,7 +204,6 @@
                 if(getConfigBooleanValue(CACHING_ID, TOKEN_CACHE_ENABLED, true)) {
                     self.gatewayCache.addToInvalidTokenCache(accessToken, apiKeyValidationDto);
                 }
-                log:printDebug("Access token added to inavlid token cache.");
             }
         }
         error err => {
