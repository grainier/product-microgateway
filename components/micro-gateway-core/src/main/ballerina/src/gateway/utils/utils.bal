// Copyright (c)  WSO2 Inc. (http://www.wso2.org) All Rights Reserved.
//
// WSO2 Inc. licenses this file to you under the Apache License,
// Version 2.0 (the "License"); you may not use this file except
// in compliance with the License.
// You may obtain a copy of the License at
//
// http://www.apache.org/licenses/LICENSE-2.0
//
// Unless required by applicable law or agreed to in writing,
// software distributed under the License is distributed on an
// "AS IS" BASIS, WITHOUT WARRANTIES OR CONDITIONS OF ANY
// KIND, either express or implied.  See the License for the
// specific language governing permissions and limitations
// under the License.

import ballerina/http;
import ballerina/log;
import ballerina/auth;
import ballerina/config;
import ballerina/runtime;
import ballerina/time;
import ballerina/io;
import ballerina/reflect;
import ballerina/internal;
import ballerina/system;
import ballerina/encoding;
<<<<<<< HEAD
import ballerina/lang.'string;
=======
import ballerina/oauth2;
>>>>>>> 5a172e06

map<http:HttpResourceConfig?> resourceAnnotationMap = {};
map<http:HttpServiceConfig?> serviceAnnotationMap = {};
map<TierConfiguration?> resourceTierAnnotationMap = {};
map<APIConfiguration?> apiConfigAnnotationMap = {};

public function populateAnnotationMaps(string serviceName, service s, string[] resourceArray) {
    foreach string resourceFunction in resourceArray {
        resourceAnnotationMap[resourceFunction] = <http:HttpResourceConfig?>reflect:getResourceAnnotations(s, resourceFunction, RESOURCE_ANN_NAME,ANN_PACKAGE);
        resourceTierAnnotationMap[resourceFunction] = <TierConfiguration?>reflect:getResourceAnnotations(s, resourceFunction, RESOURCE_ANN_NAME, ANN_PACKAGE);
    }
    serviceAnnotationMap[serviceName] = <http:HttpServiceConfig?>reflect:getServiceAnnotations(s, RESOURCE_ANN_NAME, ANN_PACKAGE);
    apiConfigAnnotationMap[serviceName] = <APIConfiguration?>reflect:getServiceAnnotations(s, API_ANN_NAME, GATEWAY_ANN_PACKAGE);
}

# Retrieve the key validation request dto from filter context
#
# + return - api key validation request dto
public function getKeyValidationRequestObject(runtime:InvocationContext context) returns APIRequestMetaDataDto {
    APIRequestMetaDataDto apiKeyValidationRequest = {};
<<<<<<< HEAD
    http:HttpServiceConfig httpServiceConfig =  <http:HttpServiceConfig>serviceAnnotationMap[getServiceName(context.getServiceName())];
    http:HttpResourceConfig? httpResourceConfig = resourceAnnotationMap[context.getResourceName()];
    if (httpResourceConfig is http:HttpResourceConfig) {
       apiKeyValidationRequest.matchingResource = <string>httpResourceConfig.path;
       apiKeyValidationRequest.httpVerb = <string>httpResourceConfig.methods[0];
    }
    string apiContext = <string>httpServiceConfig.basePath;
    APIConfiguration? apiConfig = apiConfigAnnotationMap[getServiceName(context.getServiceName())];
    string apiVersion;
    if (apiConfig is APIConfiguration) {
     apiVersion = <string>apiConfig.apiVersion;
     }
=======
    string serviceName = <string>context.serviceName;
    string resourceName = <string>context.resourceName; 
    http:HttpServiceConfig? httpServiceConfig = getServiceConfigAnnotation(serviceAnnotationMap[getServiceName(serviceName)] ?: []);
    http:HttpResourceConfig? httpResourceConfig = getResourceConfigAnnotation(resourceAnnotationMap[resourceName] ?: []);
    string apiContext = <string>httpServiceConfig.basePath;
    APIConfiguration? apiConfig = apiConfigAnnotationMap[getServiceName(serviceName)];
    string apiVersion = <string>apiConfig.apiVersion;
>>>>>>> 5a172e06
    apiKeyValidationRequest.apiVersion = apiVersion;
    if (!apiContext.contains(apiVersion)){
        if (apiContext.hasSuffix(PATH_SEPERATOR)) {
            apiContext = apiContext + apiVersion;
        } else {
            apiContext = apiContext + PATH_SEPERATOR + apiVersion;
        }
    }
    apiKeyValidationRequest.context = apiContext;
    apiKeyValidationRequest.requiredAuthenticationLevel = ANY_AUTHENTICATION_LEVEL;
    apiKeyValidationRequest.clientDomain = "*";
    
    apiKeyValidationRequest.accessToken = <string>runtime:getInvocationContext().attributes[ACCESS_TOKEN_ATTR];
    printDebug(KEY_UTILS, "Created request meta-data object with context: " + apiContext
            + ", resource: " + apiKeyValidationRequest.matchingResource
            + ", verb: " + apiKeyValidationRequest.httpVerb);
    return apiKeyValidationRequest;

}

# Retrieve the correct service name from service name that contains object reference(for ex; MyService$$service$0).
# This method is a work around due to ballerina filter context returns wrong service name
#
# + return - service name
public function getServiceName(string serviceObjectName) returns string {
    return serviceObjectName.split("\\$")[0];
}

public function getTenantFromBasePath(string basePath) returns string {
    string[] splittedArray = basePath.split("/");
    return splittedArray[splittedArray.length() - 1];
}

public function isAccessTokenExpired(APIKeyValidationDto apiKeyValidationDto) returns boolean {
    int|error validityPeriod =  int.toInt(apiKeyValidationDto.validityPeriod);
    int|error issuedTime = int.toInt(apiKeyValidationDto.issuedTime);
    int timestampSkew = getConfigIntValue(KM_CONF_INSTANCE_ID, TIMESTAMP_SKEW, 5000);
    int currentTime = time:currentTime().time;
    int intMaxValue = 9223372036854775807;
    if (!(validityPeriod is int) || !(issuedTime is int)) {
        error e = error("Error while converting time stamps to integer when retrieved from cache");
        panic e;
    }
    if(validityPeriod is int && issuedTime is int) {
        if( validityPeriod != intMaxValue &&
                // For cases where validityPeriod is closer to int.MAX_VALUE (then issuedTime + validityPeriod would spill
                // over and would produce a negative value)
                (currentTime - timestampSkew) > validityPeriod) {
            if ((currentTime - timestampSkew) > (issuedTime + validityPeriod)) {
                apiKeyValidationDto.validationStatus = API_AUTH_INVALID_CREDENTIALS_STRING;
                return true;
            }
        }
    }
    return false;
}
public function getContext(http:FilterContext context) returns (string) {
    http:HttpServiceConfig httpServiceConfig = <http:HttpServiceConfig>serviceAnnotationMap[getServiceName(context.getServiceName())];
    return <string>httpServiceConfig.basePath;

}

public function getClientIp(http:Request request, http:Caller caller) returns (string) {
    string clientIp;
    if (request.hasHeader(X_FORWARD_FOR_HEADER)) {
        clientIp = request.getHeader(X_FORWARD_FOR_HEADER);
        int idx = clientIp.indexOf(",");
        if (idx > -1) {
            clientIp = clientIp.substring(0, idx);
        }
    } else {
        clientIp = caller.remoteAddress.host;
    }
    return clientIp;
}

public function extractAccessToken(http:Request req, string authHeaderName) returns (string|error) {
    string authHeader = req.getHeader(authHeaderName);
    string[] authHeaderComponents = authHeader.split(" ");
    if (authHeaderComponents.length() != 2){
        return handleError("Incorrect bearer authentication header format");
    }
    return authHeaderComponents[1];
}

public function handleError(string message) returns (error) {
    return error(message);
}

public function getTenantDomain(http:FilterContext context) returns (string) {
    // todo: need to implement to get tenantDomain
    string apiContext = getContext(context);
    string[] splittedContext = apiContext.split("/");
    if (splittedContext.length() > 3){
        // this check if basepath have /t/domain in
        return splittedContext[2];
    } else {
        return SUPER_TENANT_DOMAIN_NAME;
    }
}

public function getApiName(http:FilterContext context) returns (string) {
    string serviceName = context.getServiceName();
    string apiName = serviceName.split("__")[0];

    if (apiName.contains("_")) {
        apiName = apiName.replaceAll("_", "-");
    }

    return apiName;
}

public function getConfigValue(string instanceId, string property, string defaultValue) returns string {
    return config:getAsString(instanceId + "." + property,  defaultValue);
}

public function getConfigIntValue(string instanceId, string property, int defaultValue) returns int {
    return config:getAsInt(instanceId + "." + property, defaultValue);
}

public function getConfigBooleanValue(string instanceId, string property, boolean defaultValue) returns boolean {
    return config:getAsBoolean(instanceId + "." + property, defaultValue);
}

public function getConfigFloatValue(string instanceId, string property, float defaultValue) returns float {
    return config:getAsFloat(instanceId + "." + property, defaultValue);
}

public function getConfigMapValue(string property) returns map<any> {
    return config:getAsMap(property);
}

public function setErrorMessageToFilterContext(http:FilterContext context, int errorCode) {
    int status;
    if (errorCode == API_AUTH_GENERAL_ERROR) {
        status = INTERNAL_SERVER_ERROR;
    } else if (errorCode == API_AUTH_INCORRECT_API_RESOURCE ||
        errorCode == API_AUTH_FORBIDDEN ||
        errorCode == INVALID_SCOPE) {
        status = FORBIDDEN;
    } else if(errorCode == INVALID_ENTITY) {
        status = UNPROCESSABLE_ENTITY;
    } else if(errorCode == INVALID_RESPONSE) {
        status = INTERNAL_SERVER_ERROR;
    } else {
        status = UNAUTHORIZED;

    }
    context.attributes[HTTP_STATUS_CODE] = status;
    context.attributes[FILTER_FAILED] = true;
    context.attributes[ERROR_CODE] = errorCode;
    string errorMessage = getAuthenticationFailureMessage(errorCode);
    context.attributes[ERROR_MESSAGE] = errorMessage;
    context.attributes[ERROR_DESCRIPTION] = getFailureMessageDetailDescription(context, errorCode, errorMessage);
}

# Default error response sender with json error response
public function sendErrorResponse(http:Caller caller, http:Request request, http:FilterContext context) {
    string errorDescription = <string>context.attributes[ERROR_DESCRIPTION];
    string errorMesssage = <string>context.attributes[ERROR_MESSAGE];
    int errorCode = <int>context.attributes[ERROR_CODE];
    http:Response response = new;
    response.statusCode = <int>context.attributes[HTTP_STATUS_CODE];
    response.setContentType(APPLICATION_JSON);
    json payload = { fault: {
        code: errorCode,
        message: errorMesssage,
        description: errorDescription
    } };
    response.setJsonPayload(payload);
    var value = caller->respond(response);
    if(value is error) {
    log:printError("Error occurred while sending the error response", err = value);
    }
}

public function getAuthorizationHeader() returns string {
    APIConfiguration? apiConfig = apiConfigAnnotationMap[getServiceName(context.getServiceName())];
    string authHeader = "";
    string? annotatedHeadeName = apiConfig["authorizationHeader"];
    if(annotatedHeadeName is string) {
        authHeader = annotatedHeadeName;
    }
    if (authHeader == "") {
        authHeader = getConfigValue(AUTH_CONF_INSTANCE_ID, AUTH_HEADER_NAME, AUTHORIZATION_HEADER);
    }
    return authHeader;

}

public function getCurrentTime() returns int {
    time:Time currentTime = time:currentTime();
    int time = currentTime.time;
    return time;

}

public function rotateFile(string fileName) returns string|error {
    string uuid = system:uuid();
    string fileLocation = retrieveConfig(API_USAGE_PATH, API_USAGE_DIR) + PATH_SEPERATOR;
    int rotatingTimeStamp = getCurrentTime();
    string zipName = fileName + "." + rotatingTimeStamp + "." + uuid + ZIP_EXTENSION;
    var compressResult = internal:compress(fileName, zipName);
    if(compressResult is error) {
        printFullError(KEY_UTILS, compressResult);
        return compressResult;
    } else {
        printInfo(KEY_UTILS, "File compressed successfully");
        var deleteResult = zipName.delete();
            if(deleteResult is ()) {
                printInfo(KEY_UTILS, "Existing file deleted successfully");
            }
            else {
                printFullError(KEY_UTILS, deleteResult);
            }
        return zipName;
    }
}

# Retrieve external configurations defined against a key
#
# + return - Returns the confif value as a string
public function retrieveConfig(string key, string defaultConfig) returns string {
    return config:getAsString(key, defaultConfig);
}

# mask all letters with given text except last 4 charactors.
#
# + return - Returns the masked string value
public function mask(string text) returns string {
    if (text.length() > 4) {
        string last = text.substring(text.length() - 4, text.length());
        string first = text.substring(0, text.length() - 4).replaceAll(".", "x");
        return first + last;
    } else {
        return "xxxx";
    }
}

# Returns the current message ID (uuid).
#
# + return - The UUID of current context
public function getMessageId() returns string {
    any messageId = runtime:getInvocationContext().attributes[MESSAGE_ID];
    if(messageId is string) {
        if (messageId == "") {
            return "-";
        } else {
            return messageId;
        }
    } else {
        return "-";
    }
}

# Add a error log with provided key (class) and message ID
public function printError(string key, string message) {
    log:printError(io:sprintf("[%s] [%s] %s", key, getMessageId(), message));
}

# Add a debug log with provided key (class) and message ID
public function printDebug(string key, string message) {
    log:printDebug(function() returns string {
            return io:sprintf("[%s] [%s] %s",  key, getMessageId(), message); });
}

# Add a trace log with provided key (class) and message ID
public function printTrace(string key, string message) {
    log:printTrace(function() returns string {
            return io:sprintf("[%s] [%s] %s",  key, getMessageId(), message); });
}

# Add a info log with provided key (class) and message ID
public function printInfo(string key, string message) {
    log:printInfo(io:sprintf("[%s] [%s] %s", key, getMessageId(), message));
}

# Add a full error log with provided key (class) and message ID
public function printFullError(string key, error message) {
    log:printError(io:sprintf("[%s] [%s] %s", key, getMessageId(), message.reason()), err = message);
}

public function setLatency(int starting, http:FilterContext context, string latencyType) {
    int ending = getCurrentTime();
    context.attributes[latencyType] = ending - starting;
    printDebug(KEY_THROTTLE_FILTER, "Throttling latency: " + (ending - starting) + "ms");
}

# Check MESSAGE_ID in context and set if it is not
public function checkOrSetMessageID(http:FilterContext context) {
    if (!context.attributes.hasKey(MESSAGE_ID)) {
        context.attributes[MESSAGE_ID] = system:uuid();
    }
}

public function checkExpectHeaderPresent(http:Request request) {
    if (request.expects100Continue()) {
        request.removeHeader(EXPECT_HEADER);
        printDebug(KEY_UTILS, "Expect header is removed from the request");

    }
}

# Encode a given value to base64 format
#
# + return - Returns a string in base64 format
public function encodeValueToBase64(string value) returns string {
    return encoding:encodeBase64(value.toByteArray("UTF-8"));
}

# Decode a given base64value to base10 format
#
# + return - Returns a string in base10 format
public function decodeValueToBase10(string value) returns string {
    string decodedValue = "";
    var result = encoding:decodeBase64(value);
    if(result is byte[]) {
        decodedValue = encoding:byteArrayToString(result);
    }
    else {
        printError(KEY_UTILS, result.reason());
    }
    return decodedValue;
}

# Extracts host header from request and set it to the filter context
public function setHostHeaderToFilterContext(http:Request request, http:FilterContext context) {
    if(context.attributes[HOSTNAME_PROPERTY] == ()) {
        printDebug(KEY_AUTHN_FILTER, "Setting hostname to filter context");
        if (request.hasHeader(HOST_HEADER_NAME)) {
            context.attributes[HOSTNAME_PROPERTY] = request.getHeader(HOST_HEADER_NAME);

        } else {
            context.attributes[HOSTNAME_PROPERTY] = "localhost";
        }
        printDebug(KEY_UTILS, "Hostname attribute of the filter context is set to : " +
                    <string>context.attributes[HOSTNAME_PROPERTY]);
    } else {
        printDebug(KEY_UTILS, "Hostname attribute of the filter context is already set to : " +
                            <string>context.attributes[HOSTNAME_PROPERTY]);
    }
}

# Logs, prepares, and returns the `AuthenticationError`.
#
# + message -The error message.
# + err - The `error` instance.
# + return - Returns the prepared `AuthenticationError` instance.
function prepareAuthenticationError(string message, error? err = ()) returns AuthenticationError {
    log:printDebug(function () returns string { return message; });
    if (err is error) {
        AuthenticationError preparedError = error(http:AUTHN_FAILED, message = message, cause = err);
        return preparedError;
    }
    AuthenticationError preparedError = error(http:AUTHN_FAILED, message = message);
    return preparedError;
}
<|MERGE_RESOLUTION|>--- conflicted
+++ resolved
@@ -25,11 +25,8 @@
 import ballerina/internal;
 import ballerina/system;
 import ballerina/encoding;
-<<<<<<< HEAD
 import ballerina/lang.'string;
-=======
-import ballerina/oauth2;
->>>>>>> 5a172e06
+import ballerina/lang.'int;
 
 map<http:HttpResourceConfig?> resourceAnnotationMap = {};
 map<http:HttpServiceConfig?> serviceAnnotationMap = {};
@@ -50,31 +47,23 @@
 # + return - api key validation request dto
 public function getKeyValidationRequestObject(runtime:InvocationContext context) returns APIRequestMetaDataDto {
     APIRequestMetaDataDto apiKeyValidationRequest = {};
-<<<<<<< HEAD
-    http:HttpServiceConfig httpServiceConfig =  <http:HttpServiceConfig>serviceAnnotationMap[getServiceName(context.getServiceName())];
-    http:HttpResourceConfig? httpResourceConfig = resourceAnnotationMap[context.getResourceName()];
+    string serviceName = runtime:getInvocationContext().attributes["ServiceName"].toString();
+    string resourceName = runtime:getInvocationContext().attributes["ResourceName"].toString();
+    http:HttpServiceConfig httpServiceConfig =  <http:HttpServiceConfig>serviceAnnotationMap[getServiceName(serviceName)];
+    http:HttpResourceConfig? httpResourceConfig = resourceAnnotationMap[resourceName];
     if (httpResourceConfig is http:HttpResourceConfig) {
        apiKeyValidationRequest.matchingResource = <string>httpResourceConfig.path;
        apiKeyValidationRequest.httpVerb = <string>httpResourceConfig.methods[0];
     }
     string apiContext = <string>httpServiceConfig.basePath;
-    APIConfiguration? apiConfig = apiConfigAnnotationMap[getServiceName(context.getServiceName())];
+    APIConfiguration? apiConfig = apiConfigAnnotationMap[getServiceName(serviceName)];
     string apiVersion;
     if (apiConfig is APIConfiguration) {
      apiVersion = <string>apiConfig.apiVersion;
      }
-=======
-    string serviceName = <string>context.serviceName;
-    string resourceName = <string>context.resourceName; 
-    http:HttpServiceConfig? httpServiceConfig = getServiceConfigAnnotation(serviceAnnotationMap[getServiceName(serviceName)] ?: []);
-    http:HttpResourceConfig? httpResourceConfig = getResourceConfigAnnotation(resourceAnnotationMap[resourceName] ?: []);
-    string apiContext = <string>httpServiceConfig.basePath;
-    APIConfiguration? apiConfig = apiConfigAnnotationMap[getServiceName(serviceName)];
-    string apiVersion = <string>apiConfig.apiVersion;
->>>>>>> 5a172e06
     apiKeyValidationRequest.apiVersion = apiVersion;
-    if (!apiContext.contains(apiVersion)){
-        if (apiContext.hasSuffix(PATH_SEPERATOR)) {
+    if (!contains(apiContext,apiVersion)) {
+        if (hasSuffix(apiContext,PATH_SEPERATOR)) {
             apiContext = apiContext + apiVersion;
         } else {
             apiContext = apiContext + PATH_SEPERATOR + apiVersion;
@@ -97,17 +86,25 @@
 #
 # + return - service name
 public function getServiceName(string serviceObjectName) returns string {
-    return serviceObjectName.split("\\$")[0];
+    return split(serviceObjectName, "\\$")[0];
 }
 
 public function getTenantFromBasePath(string basePath) returns string {
-    string[] splittedArray = basePath.split("/");
+    string[] splittedArray = split(basePath, "/");
     return splittedArray[splittedArray.length() - 1];
 }
 
 public function isAccessTokenExpired(APIKeyValidationDto apiKeyValidationDto) returns boolean {
-    int|error validityPeriod =  int.toInt(apiKeyValidationDto.validityPeriod);
-    int|error issuedTime = int.toInt(apiKeyValidationDto.issuedTime);
+    int|error validityPeriod;
+    int|error issuedTime;
+    string? validPeriod = apiKeyValidationDto?.validityPeriod;
+    string? issueTime = apiKeyValidationDto?.issuedTime;
+    if (validityPeriod is string) {
+        validityPeriod =  'int:fromString(validityPeriod);
+    }
+    if (issueTime is string ) {
+        issuedTime = 'int:fromString(issueTime);
+    }
     int timestampSkew = getConfigIntValue(KM_CONF_INSTANCE_ID, TIMESTAMP_SKEW, 5000);
     int currentTime = time:currentTime().time;
     int intMaxValue = 9223372036854775807;
@@ -138,8 +135,8 @@
     string clientIp;
     if (request.hasHeader(X_FORWARD_FOR_HEADER)) {
         clientIp = request.getHeader(X_FORWARD_FOR_HEADER);
-        int idx = clientIp.indexOf(",");
-        if (idx > -1) {
+        int? idx = clientIp.indexOf(",");
+        if (idx is int) {
             clientIp = clientIp.substring(0, idx);
         }
     } else {
@@ -150,7 +147,7 @@
 
 public function extractAccessToken(http:Request req, string authHeaderName) returns (string|error) {
     string authHeader = req.getHeader(authHeaderName);
-    string[] authHeaderComponents = authHeader.split(" ");
+    string[] authHeaderComponents = split(authHeader, " ");
     if (authHeaderComponents.length() != 2){
         return handleError("Incorrect bearer authentication header format");
     }
@@ -164,7 +161,7 @@
 public function getTenantDomain(http:FilterContext context) returns (string) {
     // todo: need to implement to get tenantDomain
     string apiContext = getContext(context);
-    string[] splittedContext = apiContext.split("/");
+    string[] splittedContext = split(apiContext, "/");
     if (splittedContext.length() > 3){
         // this check if basepath have /t/domain in
         return splittedContext[2];
@@ -175,10 +172,10 @@
 
 public function getApiName(http:FilterContext context) returns (string) {
     string serviceName = context.getServiceName();
-    string apiName = serviceName.split("__")[0];
-
-    if (apiName.contains("_")) {
-        apiName = apiName.replaceAll("_", "-");
+    string apiName = split(serviceName, "__")[0];
+
+    if (contains(apiName, "_")) {
+        apiName = replaceAll(apiName, "_", "-");
     }
 
     return apiName;
@@ -248,8 +245,9 @@
     }
 }
 
-public function getAuthorizationHeader() returns string {
-    APIConfiguration? apiConfig = apiConfigAnnotationMap[getServiceName(context.getServiceName())];
+public function getAuthorizationHeader(runtime:InvocationContext context) returns string {
+    string serviceName = runtime:getInvocationContext().attributes["ServiceName"].toString();
+    APIConfiguration? apiConfig = apiConfigAnnotationMap[getServiceName(serviceName)];
     string authHeader = "";
     string? annotatedHeadeName = apiConfig["authorizationHeader"];
     if(annotatedHeadeName is string) {
@@ -273,14 +271,14 @@
     string uuid = system:uuid();
     string fileLocation = retrieveConfig(API_USAGE_PATH, API_USAGE_DIR) + PATH_SEPERATOR;
     int rotatingTimeStamp = getCurrentTime();
-    string zipName = fileName + "." + rotatingTimeStamp + "." + uuid + ZIP_EXTENSION;
+    string zipName = fileName + "." + rotatingTimeStamp.toString() + "." + uuid + ZIP_EXTENSION;
     var compressResult = internal:compress(fileName, zipName);
     if(compressResult is error) {
         printFullError(KEY_UTILS, compressResult);
         return compressResult;
     } else {
         printInfo(KEY_UTILS, "File compressed successfully");
-        var deleteResult = zipName.delete();
+        var deleteResult = system:remove(fileName);
             if(deleteResult is ()) {
                 printInfo(KEY_UTILS, "Existing file deleted successfully");
             }
@@ -304,7 +302,7 @@
 public function mask(string text) returns string {
     if (text.length() > 4) {
         string last = text.substring(text.length() - 4, text.length());
-        string first = text.substring(0, text.length() - 4).replaceAll(".", "x");
+        string first = replaceAll(text.substring(0, text.length() - 4), ".", "x");
         return first + last;
     } else {
         return "xxxx";
@@ -357,7 +355,8 @@
 public function setLatency(int starting, http:FilterContext context, string latencyType) {
     int ending = getCurrentTime();
     context.attributes[latencyType] = ending - starting;
-    printDebug(KEY_THROTTLE_FILTER, "Throttling latency: " + (ending - starting) + "ms");
+    int latency = ending - starting;
+    printDebug(KEY_THROTTLE_FILTER, "Throttling latency: " + latency.toString() + "ms");
 }
 
 # Check MESSAGE_ID in context and set if it is not
@@ -379,7 +378,7 @@
 #
 # + return - Returns a string in base64 format
 public function encodeValueToBase64(string value) returns string {
-    return encoding:encodeBase64(value.toByteArray("UTF-8"));
+    return encoding:encodeBase64(value.toBytes());
 }
 
 # Decode a given base64value to base10 format
@@ -420,12 +419,12 @@
 # + message -The error message.
 # + err - The `error` instance.
 # + return - Returns the prepared `AuthenticationError` instance.
-function prepareAuthenticationError(string message, error? err = ()) returns AuthenticationError {
+function prepareAuthenticationError(string message, error? err = ()) returns http:AuthenticationError {
     log:printDebug(function () returns string { return message; });
     if (err is error) {
-        AuthenticationError preparedError = error(http:AUTHN_FAILED, message = message, cause = err);
+        http:AuthenticationError preparedError = error(http:AUTHN_FAILED, message = message, cause = err);
         return preparedError;
     }
-    AuthenticationError preparedError = error(http:AUTHN_FAILED, message = message);
+    http:AuthenticationError preparedError = error(http:AUTHN_FAILED, message = message);
     return preparedError;
 }
