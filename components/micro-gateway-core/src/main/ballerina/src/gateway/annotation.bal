--- conflicted
+++ resolved
@@ -26,11 +26,7 @@
     string name;
     string publisher;
     string authorizationHeader?;
-<<<<<<< HEAD
     string[] authProviders = [];
-
-=======
->>>>>>> b8abdebb
 };
 
 public annotation APIConfiguration API on service;