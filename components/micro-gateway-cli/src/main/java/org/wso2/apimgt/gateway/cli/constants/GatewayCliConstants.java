--- conflicted
+++ resolved
@@ -36,12 +36,9 @@
     public static final String GEN_API_DEFINITIONS_DIR = PROJECT_API_DEFINITIONS_DIR;
     public static final String GEN_SRC_DIR = "src";
     public static final String GEN_POLICIES_DIR = "policies";
-<<<<<<< HEAD
     public static final String BALLERINA_TRUSTSTORE = "ballerinaTruststore.p12";
     public static final String SECURITY_DIR = "security";
     public static final String ACCESS_LOG_FILE = "access_logs";
-=======
->>>>>>> 5be5a621
     public static final String MAIN_CONFIG_FILE_NAME = "toolkit-config.toml";
     public static final String DEPLOYMENT_CONFIG_FILE_NAME = "deployment-config.toml";
     public static final String TEMP_DIR_NAME = "temp";
