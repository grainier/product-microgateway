--- conflicted
+++ resolved
@@ -22,10 +22,7 @@
 import org.slf4j.Logger;
 import org.slf4j.LoggerFactory;
 import org.wso2.apimgt.gateway.cli.constants.GatewayCliConstants;
-<<<<<<< HEAD
 import org.wso2.apimgt.gateway.cli.exception.CLIRuntimeException;
-=======
->>>>>>> 47d67719
 import org.wso2.apimgt.gateway.cli.model.mgwcodegen.MgwEndpointConfigDTO;
 import org.wso2.apimgt.gateway.cli.model.mgwdefinition.MgwRootDefinition;
 import org.wso2.apimgt.gateway.cli.model.rest.APICorsConfigurationDTO;
@@ -49,16 +46,8 @@
     public static void configureMgwDefinition(String project) {
         projectName = project;
         try {
-<<<<<<< HEAD
             String definitionFilePath = GatewayCmdUtils.getProjectMgwDefinitionFilePath(project);
             rootDefinition = OBJECT_MAPPER_YAML.readValue(new File(definitionFilePath), MgwRootDefinition.class);
-=======
-            if (rootDefinition == null) {
-                validateYamlSyntax(path);
-                rootDefinition = OBJECT_MAPPER_YAML.readValue(new File(path), MgwRootDefinition.class);
-                LOGGER.info(GatewayCliConstants.PROJECT_DEFINITION_FILE + " is parsed successfully");
-            }
->>>>>>> 47d67719
         } catch (IOException e) {
             throw GatewayCmdUtils.createValidationException("Error while reading the " +
                     GatewayCliConstants.PROJECT_DEFINITION_FILE + ".", e, LOGGER);
@@ -176,7 +165,6 @@
     }
 
     /**
-<<<<<<< HEAD
      * Get the API-level request interceptor of an API.
      *
      * @param basePath basePath of the API
@@ -227,7 +215,6 @@
             LOGGER.error(errorMsg);
             throw new CLIRuntimeException(errorMsg);
         }
-=======
      * To validate the provided definition.yaml follows the yaml syntax
      *
      * @param filePath file path to definition.yaml
@@ -259,6 +246,5 @@
                 GatewayCmdUtils.printVerbose(msg);
             }
         });
->>>>>>> 47d67719
     }
 }