/*
 *  Copyright (c) 2018, WSO2 Inc. (http://www.wso2.org) All Rights Reserved.
 *
 *  WSO2 Inc. licenses this file to you under the Apache License,
 *  Version 2.0 (the "License"); you may not use this file except
 *  in compliance with the License.
 *  You may obtain a copy of the License at
 *
 *    http://www.apache.org/licenses/LICENSE-2.0
 *
 *  Unless required by applicable law or agreed to in writing,
 *  software distributed under the License is distributed on an
 *  "AS IS" BASIS, WITHOUT WARRANTIES OR CONDITIONS OF ANY
 *  KIND, either express or implied.  See the License for the
 *  specific language governing permissions and limitations
 *  under the License.
 */
package org.wso2.apimgt.gateway.codegen.cmd;

import org.apache.commons.io.FileUtils;
import org.ballerinalang.config.cipher.AESCipherTool;
import org.ballerinalang.config.cipher.AESCipherToolException;
import org.wso2.apimgt.gateway.codegen.config.bean.Config;
import org.wso2.apimgt.gateway.codegen.config.bean.ContainerConfig;
import org.wso2.apimgt.gateway.codegen.exception.CliLauncherException;
import org.wso2.apimgt.gateway.codegen.utils.ZipUtils;

import java.io.BufferedReader;
import java.io.File;
import java.io.FileInputStream;
import java.io.FileWriter;
import java.io.IOException;
import java.io.InputStream;
import java.io.InputStreamReader;
import java.nio.charset.StandardCharsets;
import java.nio.file.Files;
import java.nio.file.Paths;
import java.nio.file.StandardCopyOption;

public class GatewayCmdUtils {

    private static Config config;
    private static ContainerConfig containerConfig;

    public static Config getConfig() {
        return config;
    }

    public static void setConfig(Config configFromFile) {
        config = configFromFile;
    }

    public static String readFileAsString(String path, boolean inResource) throws IOException {
        InputStream is = null;
        if (inResource) {
            is = ClassLoader.getSystemResourceAsStream(path);
        } else {
            is = new FileInputStream(new File(path));
        }
        InputStreamReader inputStreamREader = null;
        BufferedReader br = null;
        StringBuilder sb = new StringBuilder();
        try {
            inputStreamREader = new InputStreamReader(is, StandardCharsets.UTF_8);
            br = new BufferedReader(inputStreamREader);
            String content = br.readLine();
            if (content == null) {
                return sb.toString();
            }

            sb.append(content);

            while ((content = br.readLine()) != null) {
                sb.append('\n').append(content);
            }
        } finally {
            if (inputStreamREader != null) {
                try {
                    inputStreamREader.close();
                } catch (IOException ignore) {
                }
            }
            if (br != null) {
                try {
                    br.close();
                } catch (IOException ignore) {
                }
            }
        }
        return sb.toString();
    }

    public static CliLauncherException createUsageException(String errorMsg) {
        CliLauncherException launcherException = new CliLauncherException();
        launcherException.addMessage("micro-gw: " + errorMsg);
        launcherException.addMessage("Run 'micro-gw help' for usage.");
        return launcherException;
    }

    public static String makeFirstLetterLowerCase(String s) {
        if (s == null) {
            return null;
        }
        char c[] = s.toCharArray();
        c[0] = Character.toLowerCase(c[0]);
        return new String(c);
    }

    public static String encrypt(String value, String secret) {
        try {
            AESCipherTool cipherTool = new AESCipherTool(secret);
            return cipherTool.encrypt(value);
        } catch (AESCipherToolException e) {
            throw createUsageException("failed to encrypt client secret");
        }
    }

    public static String decrypt(String value, String secret) {
        try {
            AESCipherTool cipherTool = new AESCipherTool(secret);
            return cipherTool.decrypt(value);
        } catch (AESCipherToolException e) {
            throw createUsageException("failed to encrypt client secret");
        }
    }

    public static void storeProjectRootLocation(String projectRoot) throws IOException {
        String tempDirPath = getTempFolderLocation();
        createFolderIfNotExist(tempDirPath);

        String projectRootHolderFileLocation = getProjectRootHolderFileLocation();
        File pathFile = new File(projectRootHolderFileLocation);
        if (!pathFile.exists()) {
            pathFile.createNewFile();
        }
        FileWriter writer = null;
        //Write Content
        try {
            writer = new FileWriter(pathFile);
            writer.write(projectRoot);
        } finally {
            writer.close();
        }
    }

    public static String getStoredProjectRootLocation() throws IOException {
        String projectRootHolderFileLocation = getProjectRootHolderFileLocation();
        if (new File(projectRootHolderFileLocation).exists()) {
            return readFileAsString(projectRootHolderFileLocation, false);
        } else {
            return null;
        }
    }

    public static String getCLIHome() {
        return System.getenv(GatewayCliConstants.CLI_HOME);
    }

    public static String getResourceFolderLocation() {
        return System.getenv(GatewayCliConstants.CLI_HOME) + File.separator + GatewayCliConstants.GW_DIST_RESOURCES;
    }

    public static String getFiltersFolderLocation() {
        return getResourceFolderLocation() + File.separator + GatewayCliConstants.GW_DIST_FILTERS;
    }

    public static String getConfigFolderLocation() {
        return getResourceFolderLocation() + File.separator + GatewayCliConstants.GW_DIST_CONF;
    }
    
    private static String getProjectRootHolderFileLocation() {
        return getTempFolderLocation() + File.separator + GatewayCliConstants.PROJECT_ROOT_HOLDER_FILE_NAME;
    }

    private static String getTempFolderLocation() {
        return getCLIHome() + File.separator + GatewayCliConstants.TEMP_DIR_NAME;
    }

    /**
     * Create the main structure of the project for all the labels
     *
     * @param root Root location to create the structure
     */
    public static void createMainProjectStructure(String root) {
        createFolderIfNotExist(root);
        
        String mainResourceDirPath = root + File.separator + GatewayCliConstants.MAIN_DIRECTORY_NAME;
        createFolderIfNotExist(mainResourceDirPath);

        String mainConfigDirPath = mainResourceDirPath + File.separator + GatewayCliConstants.CONF_DIRECTORY_NAME;
        createFolderIfNotExist(mainConfigDirPath);

        String mainProjectDirPath = mainResourceDirPath + File.separator + GatewayCliConstants.PROJECTS_DIRECTORY_NAME;
        createFolderIfNotExist(mainProjectDirPath);
    }

    /**
     * Create a project structure for a particular label.
     *
     * @param root project root location
     * @param labelName name of the label
     */
    public static void createLabelProjectStructure(String root, String labelName) {
        String mainResourceDir = root + File.separator + GatewayCliConstants.MAIN_DIRECTORY_NAME;
        String mainProjectDir = mainResourceDir + File.separator + GatewayCliConstants.PROJECTS_DIRECTORY_NAME;
        File labelDir = createFolderIfNotExist(mainProjectDir + File.separator + labelName);

        String labelSrcDirPath = labelDir + File.separator + GatewayCliConstants.PROJECTS_SRC_DIRECTORY_NAME;
        createFolderIfNotExist(labelSrcDirPath);

        String labelPolicySrcDirPath = labelSrcDirPath + File.separator + GatewayCliConstants.POLICY_DIR;
        createFolderIfNotExist(labelPolicySrcDirPath);

        String labelTargetDirPath = labelDir + File.separator + GatewayCliConstants.PROJECTS_TARGET_DIRECTORY_NAME;
        createFolderIfNotExist(labelTargetDirPath);

        String labelConfDirPath = labelDir + File.separator + GatewayCliConstants.CONF_DIRECTORY_NAME;
        createFolderIfNotExist(labelConfDirPath);
    }

    /**
     * Create a micro gateway distribution for the provided label 
     * 
     * @param projectRoot project root location
     * @param labelName name of the label
     * @throws IOException erro while creating micro gateway distribution
     */
    public static void createLabelGWDistribution(String projectRoot, String labelName) throws IOException {
        createTargetGatewayDistStructure(projectRoot, labelName);

        String distPath = getTargetDistPath(projectRoot, labelName);
        String gwDistPath = getTargetGatewayDistPath(projectRoot, labelName);
        copyFolder(getCLIHome() + File.separator + GatewayCliConstants.CLI_LIB + File.separator
                + GatewayCliConstants.CLI_RUNTIME, gwDistPath + File.separator + GatewayCliConstants.GW_DIST_RUNTIME);
        copyTargetDistBinScripts(projectRoot, labelName);
        copyTargetDistBalx(projectRoot, labelName);
        ZipUtils.zip(distPath, getLabelTargetDirectoryPath(projectRoot, labelName) + File.separator + File.separator
                + GatewayCliConstants.GW_DIST_PREFIX + labelName + GatewayCliConstants.EXTENSION_ZIP);
        GatewayCmdUtils.copyFilesToSources(GatewayCmdUtils.getConfigFolderLocation() + File.separator
                        + GatewayCliConstants.GW_DIST_CONF_FILE,
                GatewayCmdUtils.getLabelTargetDirectoryPath(projectRoot, labelName) + File.separator
                        + GatewayCliConstants.PROJECT_CONF_FILE);
    }

    /**
     * Creates the distribution structure for the label
     *
     * @param projectRoot project root location
     * @param labelName name of the label
     */
    private static void createTargetGatewayDistStructure(String projectRoot, String labelName) {
        //path : {label}/target
        String labelTargetPath = getLabelTargetDirectoryPath(projectRoot, labelName);
        createFolderIfNotExist(labelTargetPath);
<<<<<<< HEAD

        String distPath = labelTargetPath + File. separator + GatewayCliConstants.GW_DIST_PREFIX + labelName;
=======
        
        //path : {label}/target/distribution
        String distPath = getTargetDistPath(projectRoot, labelName);
>>>>>>> 34c5a2b3
        createFolderIfNotExist(distPath);

        //path : {label}/target/distribution/micro-gw-{label}
        String distMicroGWPath = getTargetGatewayDistPath(projectRoot, labelName);
        createFolderIfNotExist(distMicroGWPath);

        //path : {label}/target/distribution/micro-gw-{label}/bin
        String distBinPath = distMicroGWPath + File. separator + GatewayCliConstants.GW_DIST_BIN;
        createFolderIfNotExist(distBinPath);

        //path : {label}/target/distribution/micro-gw-{label}/conf
        String distConfPath = distMicroGWPath + File. separator + GatewayCliConstants.GW_DIST_CONF;
        createFolderIfNotExist(distConfPath);

        //path : {label}/target/distribution/micro-gw-{label}/exec
        String distExec = distMicroGWPath + File. separator + GatewayCliConstants.GW_DIST_EXEC;
        createFolderIfNotExist(distExec);
    }

    /**
     * Get the distribution path for a given label
     *
     * @param projectRoot project root location
     * @param labelName name of the label
     * @return distribution path for a given label
     */
    private static String getTargetDistPath(String projectRoot, String labelName) {
        String labelTargetPath = getLabelTargetDirectoryPath(projectRoot, labelName);
        return labelTargetPath + File. separator + GatewayCliConstants.GW_TARGET_DIST;
    }
    
    
    /**
     * Get the gateway distribution path for a given label
     *
     * @param projectRoot project root location
     * @param labelName name of the label
     * @return gateway distribution path for a given label
     */
    private static String getTargetGatewayDistPath(String projectRoot, String labelName) {
        String labelTargetPath = getTargetDistPath(projectRoot, labelName);
        return labelTargetPath + File. separator + GatewayCliConstants.GW_DIST_PREFIX + labelName;
    }

    /**
     * Copies shell scripts to the distribution location
     *
     * @param projectRoot project root location
     * @param labelName name of the label
     * @throws IOException error while coping scripts
     */
    private static void copyTargetDistBinScripts(String projectRoot, String labelName) throws IOException {
        String linuxShContent = readFileAsString(GatewayCliConstants.GW_DIST_SH_PATH, true);
        linuxShContent = linuxShContent.replace(GatewayCliConstants.LABEL_PLACEHOLDER, labelName);
        String shTargetPath = getTargetGatewayDistPath(projectRoot, labelName);
        File pathFile = new File(shTargetPath + File.separator + GatewayCliConstants.GW_DIST_BIN + File.separator
                + GatewayCliConstants.GW_DIST_SH);
        try (FileWriter writer = new FileWriter(pathFile)) {
            writer.write(linuxShContent);
            pathFile.setExecutable(true);
        }
    }

    /**
     * Copies balx binaries to the distribution location
     *
     * @param projectRoot project root location
     * @param labelName name of the label
     * @throws IOException error while coping balx files
     */
    private static void copyTargetDistBalx(String projectRoot, String labelName) throws IOException {
        String labelTargetPath = getLabelTargetDirectoryPath(projectRoot, labelName);
        String gatewayDistExecPath =
                getTargetGatewayDistPath(projectRoot, labelName) + File.separator + GatewayCliConstants.GW_DIST_EXEC;
        File gatewayDistExecPathFile = new File(
                gatewayDistExecPath + File.separator + labelName + GatewayCliConstants.EXTENSION_BALX);
        File balxSourceFile = new File(
                labelTargetPath + File.separator + labelName + GatewayCliConstants.EXTENSION_BALX);
        if (balxSourceFile.exists()) {
            FileUtils.copyFile(balxSourceFile, gatewayDistExecPathFile);
        } else {
            System.err.println(labelName + ".balx could not be found in " + labelTargetPath);
        }
    }

    /**
     * Returns path to the conf folder in the project root
     *
     * @param root project root location
     * @return path to the conf folder in the project root
     */
    public static String getMainConfigPath(String root) {
        return root + File.separator + GatewayCliConstants.MAIN_DIRECTORY_NAME +
                                                File.separator + GatewayCliConstants.CONF_DIRECTORY_NAME;
    }

    public static String getLabelConfigPath(String root, String label) {
        return getLabelDirectoryPath(root, label) +
                File.separator + GatewayCliConstants.CONF_DIRECTORY_NAME;
    }

    /**
     * Returns path to the given label project in the project root path
     *
     * @param root project root location
     * @param labelName name of the label
     * @return path to the given label project in the project root path
     */
    public static String getLabelDirectoryPath(String root, String labelName) {
        return root + File.separator + GatewayCliConstants.MAIN_DIRECTORY_NAME +
                File.separator + GatewayCliConstants.PROJECTS_DIRECTORY_NAME
                + File.separator + labelName;
    }

    /**
     * Returns path to the label config directory of a particular label
     *
     * @param root project root location
     * @param labelName name of the label
     * @return path to the given label project conf directory in the project root path
     */
    public static String getLabelConfDirectoryPath(String root, String labelName) {
        return getLabelDirectoryPath(root, labelName) +
                File.separator + GatewayCliConstants.CONF_DIRECTORY_NAME;
    }

    /**
     * Returns path to the /src of a given label project in the project root path
     *
     * @param root project root location
     * @param labelName name of the label
     * @return path to the /src of a given label project in the project root path
     */
    public static String getLabelSrcDirectoryPath(String root, String labelName) {
        return getLabelDirectoryPath(root, labelName) + File.separator
                + GatewayCliConstants.PROJECTS_SRC_DIRECTORY_NAME;
    }

    /**
     * Returns path to the /target of a given label project in the project root path
     *
     * @param root project root location
     * @param labelName name of the label
     * @return path to the /target of a given label project in the project root path
     */
    private static String getLabelTargetDirectoryPath(String root, String labelName) {
        return getLabelDirectoryPath(root, labelName) + File.separator
                + GatewayCliConstants.PROJECTS_TARGET_DIRECTORY_NAME;
    }

    /**
     * Creates main config file resides in PROJECT_ROOT/conf
     *
     * @param root project root location
     * @throws IOException error while creating the main config file
     */
    public static void createMainConfig(String root) throws IOException {
        String mainConfig = getMainConfigPath(root) + File.separator + GatewayCliConstants.MAIN_CONFIG_FILE_NAME;
        File file = new File(mainConfig);
        if (!file.exists()) {
            file.createNewFile();
            //Write Content
            String defaultConfig = readFileAsString(GatewayCliConstants.DEFAULT_MAIN_CONFIG_FILE_NAME, true);
            try (FileWriter writer = new FileWriter(file)) {
                writer.write(defaultConfig);
            }
        }
    }

    /**
     * This function recursively copy all the sub folder and files from source to destination file paths
     *
     * @param source source location
     * @param destination destination location
     * @throws IOException error while copying folder to destination
     */
    public static void copyFolder(String source, String destination) throws IOException {
        File sourceFolder = new File(source);
        File destinationFolder = new File(destination);
        copyFolder(sourceFolder, destinationFolder);
    }

<<<<<<< HEAD
=======
    public static void copyFilesToSources(String sourcePath, String destinationPath) throws IOException {
        Files.copy(Paths.get(sourcePath), Paths.get(destinationPath), StandardCopyOption.REPLACE_EXISTING);
    }
    
>>>>>>> 34c5a2b3
    /**
     * This function recursively copy all the sub folder and files from sourceFolder to destinationFolder
     *
     * @param sourceFolder source location
     * @param destinationFolder destination location
     * @throws IOException error while copying folder to destination
     */
    private static void copyFolder(File sourceFolder, File destinationFolder) throws IOException {
        //Check if sourceFolder is a directory or file
        //If sourceFolder is file; then copy the file directly to new location
        if (sourceFolder.isDirectory()) {
            //Verify if destinationFolder is already present; If not then create it
            if (!destinationFolder.exists()) {
                destinationFolder.mkdir();
            }

            //Get all files from source directory
            String files[] = sourceFolder.list();

            if (files != null) {
                //Iterate over all files and copy them to destinationFolder one by one
                for (String file : files) {
                    File srcFile = new File(sourceFolder, file);
                    File destFile = new File(destinationFolder, file);

                    //Recursive function call
                    copyFolder(srcFile, destFile);
                }
            }
        } else {
            //Copy the file content from one place to another
            Files.copy(sourceFolder.toPath(), destinationFolder.toPath(), StandardCopyOption.REPLACE_EXISTING);
        }
    }

    /**
     * Creates a new folder if not exists
     *
     * @param path folder path
     * @return File object for the created folder
     */
    private static File createFolderIfNotExist(String path) {
        File folder = new File(path);
        if (!folder.exists() && !folder.isDirectory()) {
            folder.mkdir();
        }
        return folder;
    }

    public static void createLabelConfig(String root, String label) throws IOException {
        String mainConfig = getLabelConfigPath(root, label) + File.separator + GatewayCliConstants.LABEL_CONFIG_FILE_NAME;
        File file = new File(mainConfig);
        if (!file.exists()) {
            file.createNewFile();
            FileWriter writer = null;
            //Write Content
            String defaultConfig = readFileAsString(GatewayCliConstants.DEFAULT_LABEL_CONFIG_FILE_NAME, true);
            try {
                writer = new FileWriter(file);
                writer.write(defaultConfig);
            } finally {
                if (writer != null) {
                    writer.close();
                }
            }
        }
    }

    public static ContainerConfig getContainerConfig() {
        return containerConfig;
    }

    public static void setContainerConfig(ContainerConfig containerConfig) {
        GatewayCmdUtils.containerConfig = containerConfig;
    }
}<|MERGE_RESOLUTION|>--- conflicted
+++ resolved
@@ -167,7 +167,7 @@
     public static String getConfigFolderLocation() {
         return getResourceFolderLocation() + File.separator + GatewayCliConstants.GW_DIST_CONF;
     }
-    
+
     private static String getProjectRootHolderFileLocation() {
         return getTempFolderLocation() + File.separator + GatewayCliConstants.PROJECT_ROOT_HOLDER_FILE_NAME;
     }
@@ -219,8 +219,8 @@
     }
 
     /**
-     * Create a micro gateway distribution for the provided label 
-     * 
+     * Create a micro gateway distribution for the provided label
+     *
      * @param projectRoot project root location
      * @param labelName name of the label
      * @throws IOException erro while creating micro gateway distribution
@@ -244,7 +244,7 @@
 
     /**
      * Creates the distribution structure for the label
-     *
+     * 
      * @param projectRoot project root location
      * @param labelName name of the label
      */
@@ -252,14 +252,9 @@
         //path : {label}/target
         String labelTargetPath = getLabelTargetDirectoryPath(projectRoot, labelName);
         createFolderIfNotExist(labelTargetPath);
-<<<<<<< HEAD
-
-        String distPath = labelTargetPath + File. separator + GatewayCliConstants.GW_DIST_PREFIX + labelName;
-=======
         
         //path : {label}/target/distribution
         String distPath = getTargetDistPath(projectRoot, labelName);
->>>>>>> 34c5a2b3
         createFolderIfNotExist(distPath);
 
         //path : {label}/target/distribution/micro-gw-{label}
@@ -290,11 +285,11 @@
         String labelTargetPath = getLabelTargetDirectoryPath(projectRoot, labelName);
         return labelTargetPath + File. separator + GatewayCliConstants.GW_TARGET_DIST;
     }
-    
-    
+
+
     /**
      * Get the gateway distribution path for a given label
-     *
+     * 
      * @param projectRoot project root location
      * @param labelName name of the label
      * @return gateway distribution path for a given label
@@ -442,13 +437,10 @@
         copyFolder(sourceFolder, destinationFolder);
     }
 
-<<<<<<< HEAD
-=======
     public static void copyFilesToSources(String sourcePath, String destinationPath) throws IOException {
         Files.copy(Paths.get(sourcePath), Paths.get(destinationPath), StandardCopyOption.REPLACE_EXISTING);
     }
-    
->>>>>>> 34c5a2b3
+
     /**
      * This function recursively copy all the sub folder and files from sourceFolder to destinationFolder
      *
