--- conflicted
+++ resolved
@@ -45,11 +45,6 @@
 import java.nio.file.Path;
 import java.nio.file.Paths;
 import java.util.ArrayList;
-<<<<<<< HEAD
-import java.util.List;
-import java.util.Objects;
-=======
->>>>>>> 403709e4
 
 /**
  * This class represents the "build" command and it holds arguments and flags specified by the user.
