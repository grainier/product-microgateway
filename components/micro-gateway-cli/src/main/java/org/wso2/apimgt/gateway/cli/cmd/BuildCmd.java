/*
 * Copyright (c) 2018, WSO2 Inc. (http://www.wso2.org) All Rights Reserved.
 *
 * WSO2 Inc. licenses this file to you under the Apache License,
 * Version 2.0 (the "License"); you may not use this file except
 * in compliance with the License.
 * You may obtain a copy of the License at
 *
 *    http://www.apache.org/licenses/LICENSE-2.0
 *
 * Unless required by applicable law or agreed to in writing,
 * software distributed under the License is distributed on an
 * "AS IS" BASIS, WITHOUT WARRANTIES OR CONDITIONS OF ANY
 * KIND, either express or implied.  See the License for the
 * specific language governing permissions and limitations
 * under the License.
 */

package org.wso2.apimgt.gateway.cli.cmd;

import com.beust.jcommander.JCommander;
import com.beust.jcommander.Parameter;
import com.beust.jcommander.Parameters;
import org.slf4j.Logger;
import org.slf4j.LoggerFactory;
import org.wso2.apimgt.gateway.cli.exception.CLIInternalException;
import org.wso2.apimgt.gateway.cli.utils.GatewayCmdUtils;

import java.io.IOException;
import java.io.PrintStream;
import java.util.List;

/**
 * This class represents the "build" command and it holds arguments and flags specified by the user.
 */
@Parameters(commandNames = "build", commandDescription = "micro gateway build information")
public class BuildCmd implements GatewayLauncherCmd {
    private static final Logger logger = LoggerFactory.getLogger(BuildCmd.class);
    private static PrintStream outStream = System.err;
    @SuppressWarnings("unused")
    @Parameter(names = "--java.debug", hidden = true)
    private String javaDebugPort;

    @SuppressWarnings("unused")
    @Parameter(hidden = true, required = true)
    private List<String> mainArgs;

    private String projectName;

    @Parameter(names = { "--help", "-h", "?" }, hidden = true, description = "for more information")
    private boolean helpFlag;

    public void execute() {
        if (helpFlag) {
            String commandUsageInfo = getCommandUsageInfo("build");
            outStream.println(commandUsageInfo);
            return;
        }

        try {
            projectName = GatewayCmdUtils.getProjectName(mainArgs);
            String projectRoot = GatewayCmdUtils.getUserDir();
<<<<<<< HEAD
            GatewayCmdUtils.createProjectGWDistribution(projectRoot, projectName);
            outStream.println("Build success");
=======
            GatewayCmdUtils.createLabelGWDistribution(projectRoot, projectName);
            outStream.println("Build is successful for the project - " + projectName);
>>>>>>> 68ce0048
        } catch (IOException e) {
            logger.error("Error while creating micro gateway distribution for project {}.", projectName, e);
            throw new CLIInternalException("Error while creating micro gateway distribution for project");
        }
    }

    @Override
    public String getName() {
        return GatewayCliCommands.BUILD;
    }

    @Override
    public void setParentCmdParser(JCommander parentCmdParser) {
    }
}<|MERGE_RESOLUTION|>--- conflicted
+++ resolved
@@ -60,13 +60,8 @@
         try {
             projectName = GatewayCmdUtils.getProjectName(mainArgs);
             String projectRoot = GatewayCmdUtils.getUserDir();
-<<<<<<< HEAD
             GatewayCmdUtils.createProjectGWDistribution(projectRoot, projectName);
-            outStream.println("Build success");
-=======
-            GatewayCmdUtils.createLabelGWDistribution(projectRoot, projectName);
             outStream.println("Build is successful for the project - " + projectName);
->>>>>>> 68ce0048
         } catch (IOException e) {
             logger.error("Error while creating micro gateway distribution for project {}.", projectName, e);
             throw new CLIInternalException("Error while creating micro gateway distribution for project");
