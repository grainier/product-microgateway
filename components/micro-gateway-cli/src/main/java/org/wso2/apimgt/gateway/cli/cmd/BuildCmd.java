/*
 * Copyright (c) 2018, WSO2 Inc. (http://www.wso2.org) All Rights Reserved.
 *
 * WSO2 Inc. licenses this file to you under the Apache License,
 * Version 2.0 (the "License"); you may not use this file except
 * in compliance with the License.
 * You may obtain a copy of the License at
 *
 *    http://www.apache.org/licenses/LICENSE-2.0
 *
 * Unless required by applicable law or agreed to in writing,
 * software distributed under the License is distributed on an
 * "AS IS" BASIS, WITHOUT WARRANTIES OR CONDITIONS OF ANY
 * KIND, either express or implied.  See the License for the
 * specific language governing permissions and limitations
 * under the License.
 */

package org.wso2.apimgt.gateway.cli.cmd;

import com.beust.jcommander.JCommander;
import com.beust.jcommander.Parameter;
import com.beust.jcommander.Parameters;
import org.ballerinalang.packerina.init.InitHandler;
import org.slf4j.Logger;
import org.slf4j.LoggerFactory;
import org.wso2.apimgt.gateway.cli.codegen.CodeGenerationContext;
import org.wso2.apimgt.gateway.cli.codegen.CodeGenerator;
import org.wso2.apimgt.gateway.cli.codegen.ThrottlePolicyGenerator;
import org.wso2.apimgt.gateway.cli.config.TOMLConfigParser;
import org.wso2.apimgt.gateway.cli.constants.GatewayCliConstants;
import org.wso2.apimgt.gateway.cli.exception.*;
import org.wso2.apimgt.gateway.cli.model.config.Config;
import org.wso2.apimgt.gateway.cli.model.config.ContainerConfig;
import org.wso2.apimgt.gateway.cli.utils.GatewayCmdUtils;
<<<<<<< HEAD
import org.wso2.apimgt.gateway.cli.utils.MgwDefinitionBuilder;
=======
import org.wso2.apimgt.gateway.cli.utils.MgwDefinitionUtils;
import org.wso2.apimgt.gateway.cli.utils.ToolkitLibExtractionUtils;
>>>>>>> 5672f79f

import java.io.File;
import java.io.IOException;
import java.io.PrintStream;
import java.nio.file.Files;
import java.nio.file.Path;
import java.nio.file.Paths;
import java.util.ArrayList;
import java.util.List;

/**
 * This class represents the "build" command and it holds arguments and flags specified by the user.
 */
@Parameters(commandNames = "build", commandDescription = "micro gateway build information")
public class BuildCmd implements GatewayLauncherCmd {
    private static final Logger logger = LoggerFactory.getLogger(BuildCmd.class);
    private static PrintStream outStream = System.out;

    @SuppressWarnings("unused")
    @Parameter(names = "--java.debug", hidden = true)
    private String javaDebugPort;

    @SuppressWarnings("unused")
    @Parameter(hidden = true, required = true)
    private List<String> mainArgs;

    @Parameter(names = {"--compiled"}, hidden = true, arity = 0)
    private boolean isCompiled;

    @Parameter(names = {"--help", "-h", "?"}, hidden = true, description = "for more information")
    private boolean helpFlag;


    public void execute() {
        if (helpFlag) {
            String commandUsageInfo = getCommandUsageInfo("build");
            outStream.println(commandUsageInfo);
            return;
        }

        String projectName = GatewayCmdUtils.getSingleArgument(mainArgs);
        projectName = projectName.replaceAll("[\\/\\\\]", "");
        File projectLocation = new File(GatewayCmdUtils.getProjectDirectoryPath(projectName));

        if (!projectLocation.exists()) {
            throw new CLIRuntimeException("Project " + projectName + " does not exist.");
        }
        //extract the ballerina platform and runtime
        ToolkitLibExtractionUtils.extractPlatformAndRuntime();

        File importedAPIDefLocation = new File(GatewayCmdUtils.getProjectAPIDefinitionsDirectoryPath(projectName));
        File addedAPIDefLocation = new File(GatewayCmdUtils.getProjectAPIFilesDirectoryPath(projectName));


        if(importedAPIDefLocation.list().length == 0 && addedAPIDefLocation.list().length == 0 ){
            throw new CLIRuntimeException("Nothing to build. API definitions does not exist.");
        }

        if(importedAPIDefLocation.list().length > 0 && addedAPIDefLocation.list().length == 0 && !isCompiled){
            //if only imported swaggers available, we do not explicitly generate ballerina code
            return;
        }

        //first phase of the build command; generation of ballerina code
        if(!isCompiled){
            try{
                String toolkitConfigPath = GatewayCmdUtils.getMainConfigLocation();
                init(projectName, toolkitConfigPath);
                MgwDefinitionBuilder.build(projectName);
                CodeGenerator codeGenerator = new CodeGenerator();
                ThrottlePolicyGenerator policyGenerator = new ThrottlePolicyGenerator();
                boolean changesDetected;

                policyGenerator.generate(GatewayCmdUtils.getProjectGenSrcDirectoryPath(projectName) + File.separator
                        + GatewayCliConstants.POLICY_DIR, projectName);
                GatewayCmdUtils.copyAndReplaceFolder(GatewayCmdUtils.getProjectInterceptorsDirectoryPath(projectName),
                        GatewayCmdUtils.getProjectGenSrcInterceptorsDirectoryPath(projectName));
                codeGenerator.generate(projectName, true);

                //to indicate the api information which is not used in the code generation process, but included in
                //definition.yaml
                MgwDefinitionBuilder.FindNotUsedAPIInformation();
                //Initializing the ballerina project and creating .bal folder.
                InitHandler.initialize(Paths.get(GatewayCmdUtils.getProjectGenDirectoryPath(projectName)), null,
                        new ArrayList<>(), null);

//todo:
//                try {
//                    changesDetected = HashUtils.detectChanges(apis, subscriptionPolicies,
//                            applicationPolicies, projectName);
//                } catch (HashingException e) {
//                    logger.error("Error while checking for changes of resources. Skipping no-change detection..", e);
//                    throw new CLIInternalException(
//                            "Error while checking for changes of resources. Skipping no-change detection..");
//                }
            } catch (IOException e) {
                throw new CLIInternalException("Error occured while generating ballerina code for the swagger file.");
            }
        }
        //second phase of the build command; ballerina code compilation
        else{
            try {
                GatewayCmdUtils.createProjectGWDistribution(projectName);
                outStream.println("Build successful for the project - " + projectName);
            } catch (IOException e) {
                logger.error("Error occurred while creating the micro gateway distribution for the project {}.", projectName, e);
                throw new CLIInternalException("Error occurred while creating the micro gateway distribution for the project");
            }
        }
    }

    @Override
    public String getName() {
        return GatewayCliCommands.BUILD;
    }

    @Override
    public void setParentCmdParser(JCommander parentCmdParser) {
    }

    //todo: implement this method properly
    private void init(String projectName, String configPath) {
        try {

            Path configurationFile = Paths.get(configPath);
            if (Files.exists(configurationFile)) {
                Config config = TOMLConfigParser.parse(configPath, Config.class);
                GatewayCmdUtils.setConfig(config);
            } else {
                logger.error("Configuration: {} Not found.", configPath);
                throw new CLIInternalException("Error occurred while loading configurations.");
            }

            String deploymentConfigPath = GatewayCmdUtils.getDeploymentConfigLocation(projectName);
            ContainerConfig containerConfig = TOMLConfigParser.parse(deploymentConfigPath, ContainerConfig.class);
            GatewayCmdUtils.setContainerConfig(containerConfig);

            CodeGenerationContext codeGenerationContext = new CodeGenerationContext();
            codeGenerationContext.setProjectName(projectName);
            GatewayCmdUtils.setCodeGenerationContext(codeGenerationContext);
        } catch (ConfigParserException e) {
            logger.error("Error occurred while parsing the configurations {}", configPath, e);
            throw new CLIInternalException("Error occurred while loading configurations.");
        }
    }
}<|MERGE_RESOLUTION|>--- conflicted
+++ resolved
@@ -29,16 +29,14 @@
 import org.wso2.apimgt.gateway.cli.codegen.ThrottlePolicyGenerator;
 import org.wso2.apimgt.gateway.cli.config.TOMLConfigParser;
 import org.wso2.apimgt.gateway.cli.constants.GatewayCliConstants;
-import org.wso2.apimgt.gateway.cli.exception.*;
+import org.wso2.apimgt.gateway.cli.exception.CLIInternalException;
+import org.wso2.apimgt.gateway.cli.exception.CLIRuntimeException;
+import org.wso2.apimgt.gateway.cli.exception.ConfigParserException;
 import org.wso2.apimgt.gateway.cli.model.config.Config;
 import org.wso2.apimgt.gateway.cli.model.config.ContainerConfig;
 import org.wso2.apimgt.gateway.cli.utils.GatewayCmdUtils;
-<<<<<<< HEAD
 import org.wso2.apimgt.gateway.cli.utils.MgwDefinitionBuilder;
-=======
-import org.wso2.apimgt.gateway.cli.utils.MgwDefinitionUtils;
 import org.wso2.apimgt.gateway.cli.utils.ToolkitLibExtractionUtils;
->>>>>>> 5672f79f
 
 import java.io.File;
 import java.io.IOException;
@@ -120,7 +118,7 @@
 
                 //to indicate the api information which is not used in the code generation process, but included in
                 //definition.yaml
-                MgwDefinitionBuilder.FindNotUsedAPIInformation();
+                MgwDefinitionBuilder.FindUnusedAPIInformation();
                 //Initializing the ballerina project and creating .bal folder.
                 InitHandler.initialize(Paths.get(GatewayCmdUtils.getProjectGenDirectoryPath(projectName)), null,
                         new ArrayList<>(), null);
