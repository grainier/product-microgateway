/*
 * Copyright (c) 2018, WSO2 Inc. (http://www.wso2.org) All Rights Reserved.
 *
 * WSO2 Inc. licenses this file to you under the Apache License,
 * Version 2.0 (the "License"); you may not use this file except
 * in compliance with the License.
 * You may obtain a copy of the License at
 *
 *    http://www.apache.org/licenses/LICENSE-2.0
 *
 * Unless required by applicable law or agreed to in writing,
 * software distributed under the License is distributed on an
 * "AS IS" BASIS, WITHOUT WARRANTIES OR CONDITIONS OF ANY
 * KIND, either express or implied.  See the License for the
 * specific language governing permissions and limitations
 * under the License.
 */

package org.wso2.apimgt.gateway.cli.cmd;

import com.beust.jcommander.JCommander;
import com.beust.jcommander.Parameter;
import com.beust.jcommander.Parameters;
import org.ballerinalang.packerina.init.InitHandler;
import org.slf4j.Logger;
import org.slf4j.LoggerFactory;
import org.wso2.apimgt.gateway.cli.codegen.CodeGenerationContext;
import org.wso2.apimgt.gateway.cli.codegen.CodeGenerator;
import org.wso2.apimgt.gateway.cli.codegen.ThrottlePolicyGenerator;
import org.wso2.apimgt.gateway.cli.config.TOMLConfigParser;
import org.wso2.apimgt.gateway.cli.constants.GatewayCliConstants;
import org.wso2.apimgt.gateway.cli.exception.CLIInternalException;
import org.wso2.apimgt.gateway.cli.exception.CLIRuntimeException;
import org.wso2.apimgt.gateway.cli.exception.ConfigParserException;
import org.wso2.apimgt.gateway.cli.model.config.Config;
import org.wso2.apimgt.gateway.cli.model.config.ContainerConfig;
import org.wso2.apimgt.gateway.cli.utils.GatewayCmdUtils;
import org.wso2.apimgt.gateway.cli.utils.MgwDefinitionBuilder;
import org.wso2.apimgt.gateway.cli.utils.ToolkitLibExtractionUtils;

import java.io.File;
import java.io.IOException;
import java.io.PrintStream;
import java.nio.file.Files;
import java.nio.file.Path;
import java.nio.file.Paths;
import java.util.ArrayList;
import java.util.List;

/**
 * This class represents the "build" command and it holds arguments and flags specified by the user.
 */
@Parameters(commandNames = "build", commandDescription = "micro gateway build information")
public class BuildCmd implements GatewayLauncherCmd {
    private static final Logger logger = LoggerFactory.getLogger(BuildCmd.class);
    private static PrintStream outStream = System.out;

    @SuppressWarnings("unused")
    @Parameter(names = "--java.debug", hidden = true)
    private String javaDebugPort;

    @SuppressWarnings("unused")
    @Parameter(hidden = true, required = true)
    private List<String> mainArgs;

    @SuppressWarnings("unused")
    @Parameter(names = {"--compiled"}, hidden = true, arity = 0)
    private boolean isCompiled;

    @SuppressWarnings("unused")
    @Parameter(names = {"-d", "--deployment-config"}, hidden = true)
    private String deploymentConfigPath;

    @SuppressWarnings("unused")
    @Parameter(names = {"--help", "-h", "?"}, hidden = true, description = "for more information", help = true)
    private boolean helpFlag;

    public void execute() {
        if (helpFlag) {
            String commandUsageInfo = getCommandUsageInfo("build");
            outStream.println(commandUsageInfo);
            //to avoid the command running for a second time
            System.exit(1);
        }

        String projectName = GatewayCmdUtils.getSingleArgument(mainArgs);
        projectName = projectName.replaceAll("[\\/\\\\]", "");
        File projectLocation = new File(GatewayCmdUtils.getProjectDirectoryPath(projectName));

        if (!projectLocation.exists()) {
            throw new CLIRuntimeException("Project " + projectName + " does not exist.");
        }
        //extract the ballerina platform and runtime
        ToolkitLibExtractionUtils.extractPlatformAndRuntime();

        File importedAPIDefLocation = new File(GatewayCmdUtils.getProjectAPIDefinitionsDirectoryPath(projectName));
        File addedAPIDefLocation = new File(GatewayCmdUtils.getProjectAPIFilesDirectoryPath(projectName));


        if(importedAPIDefLocation.list().length == 0 && addedAPIDefLocation.list().length == 0 ){
            throw new CLIRuntimeException("Nothing to build. API definitions does not exist.");
        }

        if(importedAPIDefLocation.list().length > 0 && addedAPIDefLocation.list().length == 0 && !isCompiled){
            //if only imported swaggers available, we do not explicitly generate ballerina code
            return;
        }

        //first phase of the build command; generation of ballerina code
        if(!isCompiled){
            try{
                String toolkitConfigPath = GatewayCmdUtils.getMainConfigLocation();
<<<<<<< HEAD
                init(projectName, toolkitConfigPath);
                MgwDefinitionBuilder.build(projectName);
=======
                init(projectName, toolkitConfigPath, deploymentConfigPath);
                MgwDefinitionUtils.configureMgwDefinition(projectName);
>>>>>>> 000fdd63
                CodeGenerator codeGenerator = new CodeGenerator();
                ThrottlePolicyGenerator policyGenerator = new ThrottlePolicyGenerator();
                boolean changesDetected;

                policyGenerator.generate(GatewayCmdUtils.getProjectGenSrcDirectoryPath(projectName) + File.separator
                        + GatewayCliConstants.POLICY_DIR, projectName);
                GatewayCmdUtils.copyAndReplaceFolder(GatewayCmdUtils.getProjectInterceptorsDirectoryPath(projectName),
                        GatewayCmdUtils.getProjectGenSrcInterceptorsDirectoryPath(projectName));
                codeGenerator.generate(projectName, true);

                //to indicate the api information which is not used in the code generation process, but included in
                //definition.yaml
                MgwDefinitionBuilder.FindUnusedAPIInformation();
                //Initializing the ballerina project and creating .bal folder.
                InitHandler.initialize(Paths.get(GatewayCmdUtils.getProjectGenDirectoryPath(projectName)), null,
                        new ArrayList<>(), null);

//todo:
//                try {
//                    changesDetected = HashUtils.detectChanges(apis, subscriptionPolicies,
//                            applicationPolicies, projectName);
//                } catch (HashingException e) {
//                    logger.error("Error while checking for changes of resources. Skipping no-change detection..", e);
//                    throw new CLIInternalException(
//                            "Error while checking for changes of resources. Skipping no-change detection..");
//                }
            } catch (IOException e) {
                throw new CLIInternalException("Error occured while generating ballerina code for the swagger file.");
            }
        }
        //second phase of the build command; ballerina code compilation
        else{
            try {
                GatewayCmdUtils.createProjectGWDistribution(projectName);
                outStream.println("Build successful for the project - " + projectName);
            } catch (IOException e) {
                logger.error("Error occurred while creating the micro gateway distribution for the project {}.", projectName, e);
                throw new CLIInternalException("Error occurred while creating the micro gateway distribution for the project");
            }
        }
    }

    @Override
    public String getName() {
        return GatewayCliCommands.BUILD;
    }

    @Override
    public void setParentCmdParser(JCommander parentCmdParser) {
    }

    //todo: implement this method properly
    private void init(String projectName, String configPath, String deploymentConfig) {
        try {

            Path configurationFile = Paths.get(configPath);
            if (Files.exists(configurationFile)) {
                Config config = TOMLConfigParser.parse(configPath, Config.class);
                GatewayCmdUtils.setConfig(config);
            } else {
                logger.error("Configuration: {} Not found.", configPath);
                throw new CLIInternalException("Error occurred while loading configurations.");
            }
            if(deploymentConfig != null){
                Path deploymentConfigFile = Paths.get(deploymentConfig);
                if(Files.exists(deploymentConfigFile)){
                    GatewayCmdUtils.createDeploymentConfig(projectName, deploymentConfig);
                }
            }
            String deploymentConfigPath = GatewayCmdUtils.getDeploymentConfigLocation(projectName);
            ContainerConfig containerConfig = TOMLConfigParser.parse(deploymentConfigPath, ContainerConfig.class);
            GatewayCmdUtils.setContainerConfig(containerConfig);

            CodeGenerationContext codeGenerationContext = new CodeGenerationContext();
            codeGenerationContext.setProjectName(projectName);
            GatewayCmdUtils.setCodeGenerationContext(codeGenerationContext);
        } catch (ConfigParserException e) {
            logger.error("Error occurred while parsing the configurations {}", configPath, e);
            throw new CLIInternalException("Error occurred while loading configurations.");
        } catch (IOException e){
            throw new CLIInternalException("Error occured while reading the deployment configuration", e);
        }
    }
}<|MERGE_RESOLUTION|>--- conflicted
+++ resolved
@@ -84,7 +84,7 @@
         }
 
         String projectName = GatewayCmdUtils.getSingleArgument(mainArgs);
-        projectName = projectName.replaceAll("[\\/\\\\]", "");
+        projectName = projectName.replaceAll("[/\\\\]", "");
         File projectLocation = new File(GatewayCmdUtils.getProjectDirectoryPath(projectName));
 
         if (!projectLocation.exists()) {
@@ -110,16 +110,10 @@
         if(!isCompiled){
             try{
                 String toolkitConfigPath = GatewayCmdUtils.getMainConfigLocation();
-<<<<<<< HEAD
-                init(projectName, toolkitConfigPath);
+                init(projectName, toolkitConfigPath, deploymentConfigPath);
                 MgwDefinitionBuilder.build(projectName);
-=======
-                init(projectName, toolkitConfigPath, deploymentConfigPath);
-                MgwDefinitionUtils.configureMgwDefinition(projectName);
->>>>>>> 000fdd63
                 CodeGenerator codeGenerator = new CodeGenerator();
                 ThrottlePolicyGenerator policyGenerator = new ThrottlePolicyGenerator();
-                boolean changesDetected;
 
                 policyGenerator.generate(GatewayCmdUtils.getProjectGenSrcDirectoryPath(projectName) + File.separator
                         + GatewayCliConstants.POLICY_DIR, projectName);
