/*
 *  Copyright (c) 2018, WSO2 Inc. (http://www.wso2.org) All Rights Reserved.
 *
 *  WSO2 Inc. licenses this file to you under the Apache License,
 *  Version 2.0 (the "License"); you may not use this file except
 *  in compliance with the License.
 *  You may obtain a copy of the License at
 *
 *    http://www.apache.org/licenses/LICENSE-2.0
 *
 *  Unless required by applicable law or agreed to in writing,
 *  software distributed under the License is distributed on an
 *  "AS IS" BASIS, WITHOUT WARRANTIES OR CONDITIONS OF ANY
 *  KIND, either express or implied.  See the License for the
 *  specific language governing permissions and limitations
 *  under the License.
 */
package org.wso2.apimgt.gateway.cli.cmd;

import com.beust.jcommander.JCommander;
import com.beust.jcommander.MissingCommandException;
import com.beust.jcommander.Parameter;
import com.beust.jcommander.ParameterException;
import com.beust.jcommander.Parameters;
import org.apache.commons.lang3.StringUtils;
import org.ballerinalang.packerina.init.InitHandler;
import org.slf4j.Logger;
import org.slf4j.LoggerFactory;
import org.wso2.apimgt.gateway.cli.codegen.CodeGenerationContext;
import org.wso2.apimgt.gateway.cli.codegen.CodeGenerator;
import org.wso2.apimgt.gateway.cli.codegen.ThrottlePolicyGenerator;
import org.wso2.apimgt.gateway.cli.config.TOMLConfigParser;
import org.wso2.apimgt.gateway.cli.constants.GatewayCliConstants;
import org.wso2.apimgt.gateway.cli.constants.RESTServiceConstants;
import org.wso2.apimgt.gateway.cli.exception.BallerinaServiceGenException;
import org.wso2.apimgt.gateway.cli.exception.CliLauncherException;
import org.wso2.apimgt.gateway.cli.exception.ConfigParserException;
import org.wso2.apimgt.gateway.cli.exception.HashingException;
import org.wso2.apimgt.gateway.cli.hashing.HashUtils;
import org.wso2.apimgt.gateway.cli.model.config.Client;
import org.wso2.apimgt.gateway.cli.model.config.Config;
import org.wso2.apimgt.gateway.cli.model.config.ContainerConfig;
import org.wso2.apimgt.gateway.cli.model.config.Token;
import org.wso2.apimgt.gateway.cli.model.config.TokenBuilder;
import org.wso2.apimgt.gateway.cli.model.rest.ext.ExtendedAPI;
import org.wso2.apimgt.gateway.cli.model.rest.policy.ApplicationThrottlePolicyDTO;
import org.wso2.apimgt.gateway.cli.model.rest.policy.SubscriptionThrottlePolicyDTO;
import org.wso2.apimgt.gateway.cli.oauth.OAuthService;
import org.wso2.apimgt.gateway.cli.oauth.OAuthServiceImpl;
import org.wso2.apimgt.gateway.cli.rest.RESTAPIService;
import org.wso2.apimgt.gateway.cli.rest.RESTAPIServiceImpl;
import org.wso2.apimgt.gateway.cli.utils.GatewayCmdUtils;

import java.io.File;
import java.io.IOException;
import java.io.PrintStream;
import java.net.MalformedURLException;
import java.net.URL;
import java.nio.file.Files;
import java.nio.file.Path;
import java.nio.file.Paths;
import java.util.ArrayList;
import java.util.List;
import java.util.Map;
import java.util.Optional;

/**
 * This class executes the gateway cli program.
 */
public class Main {
    private static final String JC_UNKNOWN_OPTION_PREFIX = "Unknown option:";
    private static final String JC_EXPECTED_A_VALUE_AFTER_PARAMETER_PREFIX = "Expected a value after parameter";
    public static final String MICRO_GW = "micro-gw";

    private static PrintStream outStream = System.err;

    private static final Logger logger = LoggerFactory.getLogger(Main.class);

    public static void main(String... args) {
        try {
            Optional<GatewayLauncherCmd> optionalInvokedCmd = getInvokedCmd(args);
            optionalInvokedCmd.ifPresent(GatewayLauncherCmd::execute);
        } catch (CliLauncherException e) {
            outStream.println(e.getMessages());
            Runtime.getRuntime().exit(1);
        }
    }

    private static void init(String overrideProjectRootPath, String label, String configPath) {
        try {
            String projectRoot;
            if (StringUtils.isBlank(overrideProjectRootPath)) {
                String storedProjectRoot = GatewayCmdUtils.getStoredWorkspaceLocation();
                if (StringUtils.isBlank(storedProjectRoot)) {
                    outStream.println("Stored workspace path not available. "
                            + "You need to specify --path <path to generate resources>");
                    Runtime.getRuntime().exit(1);
                }
                projectRoot = storedProjectRoot;
            } else {
                projectRoot = overrideProjectRootPath;
                GatewayCmdUtils.storeWorkspaceLocation(projectRoot);
                GatewayCmdUtils.createMainProjectStructure(projectRoot);
                GatewayCmdUtils.createLabelProjectStructure(projectRoot, label);
                GatewayCmdUtils.createLabelConfig(projectRoot, label);
            }

            //user can define different label time to time. So need to create irrespective path provided or not.
            GatewayCmdUtils.createLabelProjectStructure(projectRoot, label);

            Path configurationFile = Paths.get(configPath);
            if (Files.exists(configurationFile)) {
                Config config = TOMLConfigParser.parse(configPath, Config.class);
                GatewayCmdUtils.setConfig(config);
            } else {
                outStream.println("Config: " + configPath + " Not found.");
                Runtime.getRuntime().exit(1);
            }

            String labelConfigPath = GatewayCmdUtils.getLabelConfigLocation(projectRoot, label);
            ContainerConfig containerConfig = TOMLConfigParser.parse(labelConfigPath, ContainerConfig.class);
            GatewayCmdUtils.setContainerConfig(containerConfig);

            CodeGenerationContext codeGenerationContext = new CodeGenerationContext();
            codeGenerationContext.setLabel(label);
            GatewayCmdUtils.setCodeGenerationContext(codeGenerationContext);
        } catch (ConfigParserException e) {
            outStream.println(
                    "Error while parsing the config" + (e.getCause() != null ? ": " + e.getCause().getMessage() : ""));
            Runtime.getRuntime().exit(1);
        } catch (IOException e) {
            e.printStackTrace();
            outStream.println("Error while processing files:" + e.getMessage());
            Runtime.getRuntime().exit(1);
        }
    }

    /**
     * Get the invoke CMD from the specified arguments
     *
     * @param args list of arguments
     * @return invoked CMD
     */
    private static Optional<GatewayLauncherCmd> getInvokedCmd(String... args) {
        try {
            DefaultCmd defaultCmd = new DefaultCmd();
            JCommander cmdParser = new JCommander(defaultCmd);
            defaultCmd.setParentCmdParser(cmdParser);

            HelpCmd helpCmd = new HelpCmd();
            cmdParser.addCommand(GatewayCliCommands.HELP, helpCmd);
            helpCmd.setParentCmdParser(cmdParser);

            SetupCmd setupCmd = new SetupCmd();
            cmdParser.addCommand(GatewayCliCommands.SETUP, setupCmd);
            setupCmd.setParentCmdParser(cmdParser);

            BuildCmd buildCmd = new BuildCmd();
            cmdParser.addCommand(GatewayCliCommands.BUILD, buildCmd);
            buildCmd.setParentCmdParser(cmdParser);

            RunCmd runCmd = new RunCmd();
            cmdParser.addCommand(GatewayCliCommands.RUN, runCmd);
            runCmd.setParentCmdParser(cmdParser);

            cmdParser.setProgramName(MICRO_GW);
            cmdParser.parse(args);
            String parsedCmdName = cmdParser.getParsedCommand();

            // User has not specified a command. Therefore returning the main command
            // which simply prints usage information.
            if (parsedCmdName == null) {
                return Optional.of(defaultCmd);
            }

            Map<String, JCommander> commanderMap = cmdParser.getCommands();
            return Optional.of((GatewayLauncherCmd) commanderMap.get(parsedCmdName).getObjects().get(0));
        } catch (MissingCommandException e) {
            String errorMsg = "Unknown command '" + e.getUnknownCommand() + "'";
            throw GatewayCmdUtils.createUsageException(errorMsg);

        } catch (ParameterException e) {
            String msg = e.getMessage();
            if (msg == null) {
                throw GatewayCmdUtils.createUsageException("Internal error occurred");

            } else if (msg.startsWith(JC_UNKNOWN_OPTION_PREFIX)) {
                String flag = msg.substring(JC_UNKNOWN_OPTION_PREFIX.length());
                throw GatewayCmdUtils.createUsageException("Unknown flag '" + flag.trim() + "'");

            } else if (msg.startsWith(JC_EXPECTED_A_VALUE_AFTER_PARAMETER_PREFIX)) {
                String flag = msg.substring(JC_EXPECTED_A_VALUE_AFTER_PARAMETER_PREFIX.length());
                throw GatewayCmdUtils.createUsageException("Flag '" + flag.trim() + "' needs an argument");

            } else {
                // Make the first character of the error message lower case
                throw GatewayCmdUtils.createUsageException(GatewayCmdUtils.makeFirstLetterLowerCase(msg));
            }
        }
    }

    private static void printUsageInfo(String commandName) {
        String usageInfo = GatewayLauncherCmd.getCommandUsageInfo(commandName);
        outStream.println(usageInfo);
    }

    /**
     * This class represents the "help" command and it holds arguments and flags specified by the user.
     */
    @Parameters(commandNames = "help", commandDescription = "print usage information")
    private static class HelpCmd implements GatewayLauncherCmd {

        @Parameter(description = "Command name")
        private List<String> helpCommands;

        @Parameter(names = "--java.debug", hidden = true)
        private String javaDebugPort;

        private JCommander parentCmdParser;

        public void execute() {
            if (helpCommands == null) {
                printUsageInfo(GatewayCliCommands.HELP);
                return;

            } else if (helpCommands.size() > 1) {
                throw GatewayCmdUtils.createUsageException("too many arguments given");
            }

            String userCommand = helpCommands.get(0);
            if (parentCmdParser.getCommands().get(userCommand) == null) {
                throw GatewayCmdUtils.createUsageException("unknown help topic `" + userCommand + "`");
            }

            String commandUsageInfo = GatewayLauncherCmd.getCommandUsageInfo(userCommand);
            outStream.println(commandUsageInfo);
        }

        @Override
        public String getName() {
            return GatewayCliCommands.HELP;
        }

        @Override
        public void setParentCmdParser(JCommander parentCmdParser) {
            this.parentCmdParser = parentCmdParser;
        }

    }

    /**
     * This class represents the "setup" command and it holds arguments and flags specified by the user.
     */
    @Parameters(commandNames = "setup", commandDescription = "setup information")
    private static class SetupCmd implements GatewayLauncherCmd {

        @Parameter(names = "--java.debug", hidden = true)
        private String javaDebugPort;

        @Parameter(names = { "-u", "--user" }, hidden = true)
        private String username;

        @Parameter(names = { "-p", "--password" }, hidden = true)
        private String password;

        @Parameter(names = { "-l", "--label" }, hidden = true)
        private String label;

        @Parameter(names = { "--reset" }, hidden = true)
        private boolean reset;

        @Parameter(names = { "--path" }, hidden = true)
        private String path;

        @Parameter(names = { "--base-url" }, hidden = true)
        private String baseUrl;

        @Parameter(names = { "-t", "--trustStore" }, hidden = true)
        private String trustStoreLocation;

        @Parameter(names = { "-s", "--trustStorePass" }, hidden = true)
        private String trustStorePassword;

        @Parameter(names = { "-n", "--project" }, hidden = true)
        private String projectName;

        @Parameter(names = { "-c", "--config" }, hidden = true)
        private String configPath;

        private String publisherEndpoint;
        private String adminEndpoint;
        private String registrationEndpoint;
        private String tokenEndpoint;
        private String clientID;
        private String clientSecret;

        public void execute() {
            //initialize CLI with the provided path. First time the cli runs it is a must to provide this. Once it is
            // provided, it is stored in <CLI_HOME>/temp/workspace.txt. In next runs, no need to provide the path and
            // path is taken from above file.
            if (StringUtils.isEmpty(label)) {
                outStream.println("Label can't be empty. You need to specify -l <label name>");
                return;
            }

            if (StringUtils.isEmpty(projectName)) {
                projectName = label;
            }

            if (StringUtils.isEmpty(configPath)) {
                configPath = GatewayCmdUtils.getMainConfigLocation();
            }

            init(path, projectName, configPath);

            Config config = GatewayCmdUtils.getConfig();
            String projectRoot = StringUtils.EMPTY;
            try {
                projectRoot = GatewayCmdUtils.getStoredWorkspaceLocation();
            } catch (IOException e) {
                e.printStackTrace();
                outStream.println("Stored workspace path not available. "
                        + "You need to specify --path <path to generate resources>");
                Runtime.getRuntime().exit(1);
            }

            if (reset) {
                config.getToken().setClientId(StringUtils.EMPTY);
                config.getToken().setClientSecret(StringUtils.EMPTY);
                config.getToken().setUsername(StringUtils.EMPTY);
                try {
                    TOMLConfigParser.write(GatewayCmdUtils.getMainConfigDirPath(projectRoot), config);
                } catch (ConfigParserException e) {
                    e.printStackTrace();
                    outStream.println("Error occurred while writing to the config file");
                    Runtime.getRuntime().exit(1);
                }
            }

            boolean isOverwriteRequired = false;

            //Setup username
            //If config is there
            if (config != null) {
                //get previous user
                String configuredUser = config.getToken().getUsername();
                // check username is also provided
                if (!StringUtils.isEmpty(username)) {
                    // if provided user is different user it and mark as config is need to changed
                    if (!username.equalsIgnoreCase(configuredUser)) {
                        username = configuredUser;
                        isOverwriteRequired = true;
                    }
                    // if username is not provided, get the previous user
                } else {
                    if (StringUtils.isEmpty(configuredUser)) {
                        isOverwriteRequired = true;
                        if ((username = promptForTextInput("Enter Username: ")).trim().isEmpty()) {
                            throw GatewayCmdUtils.createUsageException("Micro gateway setup failed: empty username.");
                        }
                    } else {
                        username = configuredUser;
                    }
                }
            } else {
                isOverwriteRequired = true;
                // If there is no config file, prompt user to enter
                if (StringUtils.isEmpty(username)) {
                    if ((username = promptForTextInput("Enter Username: ")).trim().isEmpty()) {
                        if ((username = promptForTextInput("Enter Username: ")).trim().isEmpty()) {
                            throw GatewayCmdUtils.createUsageException("Micro gateway setup failed: empty username.");
                        }
                    }
                }
            }

            //Setup password
            if (StringUtils.isEmpty(password)) {
                if ((password = promptForPasswordInput("Enter Password for " + username + ": ")).trim().isEmpty()) {
                    if (StringUtils.isEmpty(password)) {
                        password = promptForPasswordInput(
                                "Password can't be empty; enter password for " + username + ": ");
                        if (password.trim().isEmpty()) {
                            throw GatewayCmdUtils.createUsageException("Micro gateway setup failed: empty password.");
                        }
                    }
                }
            }

            //Setup urls
            //If config is there
            if (config != null) {
                //get previous publisher endpoint
                String existingPublisherEndpoint = config.getToken().getPublisherEndpoint();
                // check baseUrl is also provided
                if (!StringUtils.isEmpty(baseUrl)) {
                    // if provided baseUrl is different, use it and mark as config is need to changed
                    String newPublisherEndpoint;
                    try {
                        newPublisherEndpoint = new URL(new URL(baseUrl), RESTServiceConstants.PUB_RESOURCE_PATH)
                                .toString();
                    } catch (MalformedURLException e) {
                        outStream.println("Existing publisher endpoint is malformed. Please reset and setup again.");
                        throw new RuntimeException(
                                "Existing publisher endpoint is malformed. Please reset and setup again.");
                    }
                    if (!newPublisherEndpoint.toString().equalsIgnoreCase(existingPublisherEndpoint)) {
                        // If baseUrl is different derive urls again
                        isOverwriteRequired = true;
                    }
                    populateHosts(baseUrl);
                } else {
                    //If same url is provided, use the existing config
                    publisherEndpoint = config.getToken().getPublisherEndpoint();
                    adminEndpoint = config.getToken().getAdminEndpoint();
                    registrationEndpoint = config.getToken().getRegistrationEndpoint();
                    tokenEndpoint = config.getToken().getTokenEndpoint();
                    if (StringUtils.isEmpty(publisherEndpoint) || StringUtils.isEmpty(adminEndpoint) || StringUtils
                            .isEmpty(registrationEndpoint) || StringUtils.isEmpty(tokenEndpoint)) {
                        isOverwriteRequired = true;
                        if ((baseUrl = promptForTextInput(
                                "Enter APIM base URL [" + RESTServiceConstants.DEFAULT_HOST + "]: ")).trim()
                                .isEmpty()) {
                            baseUrl = RESTServiceConstants.DEFAULT_HOST;
                            populateHosts(baseUrl);
                        }
                    }
                }
            } else {
                // If there is no config file, prompt user to enter baseUrl
                if (StringUtils.isEmpty(baseUrl)) {
                    isOverwriteRequired = true;
                    if ((baseUrl = promptForTextInput(
                            "Enter APIM base URL [" + RESTServiceConstants.DEFAULT_HOST + "]: ")).trim().isEmpty()) {
                        baseUrl = RESTServiceConstants.DEFAULT_HOST;
                    }
                }
                // derive urls with given url
                populateHosts(baseUrl);
            }

            //configure trust store
            //If config is there
            if (config != null) {
                //get previous trust store
                String configuredTrustStore = config.getToken().getTrustStoreLocation();
                // check trust store is also provided
                if (!StringUtils.isEmpty(trustStoreLocation)) {
                    // if provided trust store is different use it and mark as config is need to changed
                    if (!trustStoreLocation.equalsIgnoreCase(configuredTrustStore)) {
                        isOverwriteRequired = true;
                    }
                    // if trust store is not provided, get the previous trust store
                } else {
                    if (StringUtils.isEmpty(configuredTrustStore)) {
                        isOverwriteRequired = true;
                        if ((trustStoreLocation = promptForTextInput(
                                "Enter Trust store location: [" + RESTServiceConstants.DEFAULT_TRUSTSTORE_PATH + "]"))
                                .trim().isEmpty()) {
                            trustStoreLocation = RESTServiceConstants.DEFAULT_TRUSTSTORE_PATH;
                        }
                    } else {
                        trustStoreLocation = configuredTrustStore;
                    }
                }
            } else {
                // If there is no config file, prompt user to enter
                if (StringUtils.isEmpty(trustStoreLocation)) {
                    isOverwriteRequired = true;
                    if ((trustStoreLocation = promptForTextInput(
                            "Enter Trust store location: [" + RESTServiceConstants.DEFAULT_TRUSTSTORE_PATH + "]"))
                            .trim().isEmpty()) {
                        trustStoreLocation = RESTServiceConstants.DEFAULT_TRUSTSTORE_PATH;
                    }
                }
            }

            //configure trust store password
            //If config is there
            if (config != null) {
                //get previous trust store password
                String encryptedPass = config.getToken().getTrustStorePassword();
                String configuredTrustStorePass;
                if(StringUtils.isEmpty(encryptedPass)){
                    configuredTrustStorePass = null;
                } else {
                    try {
                        configuredTrustStorePass = GatewayCmdUtils.decrypt(encryptedPass, new String(password));
                    } catch (CliLauncherException e) {
                        //different password used to encrypt
                        configuredTrustStorePass = null;
                    }
                }

                // check trust store password is also provided
                if (!StringUtils.isEmpty(trustStorePassword)) {
                    // if provided trust store password is different use it and mark as config is need to changed
                    if (!trustStorePassword.equalsIgnoreCase(configuredTrustStorePass)) {
                        isOverwriteRequired = true;
                    }
                    // if trust store password is not provided, get the previous trust store password
                } else {
                    if (StringUtils.isEmpty(configuredTrustStorePass)) {
                        isOverwriteRequired = true;
                        if ((trustStorePassword = promptForTextInput("Enter Trust store password: [ use default? ]"))
                                .trim().isEmpty()) {
                            trustStorePassword = RESTServiceConstants.DEFAULT_TRUSTSTORE_PASS;
                        }
                    } else {
                        trustStorePassword = configuredTrustStorePass;
                    }
                }
            } else {
                // If there is no config file, prompt user to enter
                if (StringUtils.isEmpty(trustStorePassword)) {
                    isOverwriteRequired = true;
                    if ((trustStorePassword = promptForTextInput("Enter Trust store password: [ use default? ]")).trim()
                            .isEmpty()) {
                        trustStorePassword = RESTServiceConstants.DEFAULT_TRUSTSTORE_PASS;
                    }
                }
            }

            File trustStoreFile = new File(trustStoreLocation);
            if (!trustStoreFile.isAbsolute()) {
                trustStoreLocation = GatewayCmdUtils.getCLIHome() + File.separator + trustStoreLocation;
            }
            trustStoreFile = new File(trustStoreLocation);
            if (!trustStoreFile.exists()) {
                System.err.println("Error while loading trust store location: " + trustStoreLocation);
                Runtime.getRuntime().exit(1);
            }

            //set the trustStore
            System.setProperty("javax.net.ssl.keyStoreType", "pkcs12");
            System.setProperty("javax.net.ssl.trustStore", trustStoreLocation);
            System.setProperty("javax.net.ssl.trustStorePassword", trustStorePassword);

            OAuthService manager = new OAuthServiceImpl();
            if (config != null) {
                clientID = config.getToken().getClientId();
                String encryptedSecret = config.getToken().getClientSecret();
                if (!StringUtils.isEmpty(clientID.trim()) && !StringUtils.isEmpty(encryptedSecret.trim())) {
                    try {
                        clientSecret = GatewayCmdUtils.decrypt(encryptedSecret, new String(password));
                    } catch (CliLauncherException e) {
                        //different password used to encrypt
                        clientSecret = null;
                    }
                }
            }

            if (StringUtils.isEmpty(clientID) || StringUtils.isEmpty(clientSecret)) {
                String[] clientInfo = manager
                        .generateClientIdAndSecret(registrationEndpoint, username, password.toCharArray());
                clientID = clientInfo[0];
                clientSecret = clientInfo[1];
            }

            String accessToken = manager
                    .generateAccessToken(tokenEndpoint, username, password.toCharArray(), clientID, clientSecret);

            RESTAPIService service = new RESTAPIServiceImpl(publisherEndpoint, adminEndpoint);
            List<ExtendedAPI> apis = service.getAPIs(label, accessToken);
            List<ApplicationThrottlePolicyDTO> applicationPolicies = service.getApplicationPolicies(accessToken);
            List<SubscriptionThrottlePolicyDTO> subscriptionPolicies = service.getSubscriptionPolicies(accessToken);

            ThrottlePolicyGenerator policyGenerator = new ThrottlePolicyGenerator();
            CodeGenerator codeGenerator = new CodeGenerator();
            boolean changesDetected = false;
            try {
                policyGenerator.generate(
                        GatewayCmdUtils.getLabelSrcDirectoryPath(projectRoot, projectName) + File.separator
                                + GatewayCliConstants.POLICY_DIR, applicationPolicies, subscriptionPolicies);
                codeGenerator.generate(projectRoot, projectName, apis, true);
                //Initializing the ballerina label project and creating .bal folder.
                InitHandler.initialize(Paths.get(GatewayCmdUtils.getLabelDirectoryPath(projectRoot, projectName)), null,
                        new ArrayList<>(), null);
                try {
<<<<<<< HEAD
                    boolean changesDetected = HashUtils.detectChanges(apis, subscriptionPolicies, applicationPolicies);
                    if (!changesDetected) {
                        outStream.println("No changes from server.");
                        Runtime.getRuntime().exit(GatewayCliConstants.EXIT_CODE_NOT_MODIFIED);
                    }
=======
                    changesDetected = HashUtils.detectChanges(apis, subscriptionPolicies, applicationPolicies);
>>>>>>> 03e294b2
                } catch (HashingException e) {
                    outStream.println("Error while checking for changes of resources. Skipping no-change detection..");
                    Runtime.getRuntime().exit(1);
                }
            } catch (IOException | BallerinaServiceGenException e) {
                outStream.println("Error while generating ballerina source");
                e.printStackTrace();
                Runtime.getRuntime().exit(1);
            }

            //if all the operations are success, write new config to file
            if (isOverwriteRequired) {
                Config newConfig = new Config();
                Client client = new Client();
                client.setHttpRequestTimeout(1000000);
                newConfig.setClient(client);
                
                String encryptedSecret = GatewayCmdUtils.encrypt(clientSecret, new String(password));
                String encryptedTrustStorePass = GatewayCmdUtils.encrypt(trustStorePassword, new String(password));
                Token token = new TokenBuilder()
                        .setPublisherEndpoint(publisherEndpoint)
                        .setAdminEndpoint(adminEndpoint)
                        .setRegistrationEndpoint(registrationEndpoint)
                        .setTokenEndpoint(tokenEndpoint)
                        .setUsername(username)
                        .setClientId(clientID)
                        .setClientSecret(encryptedSecret)
                        .setTrustStoreLocation(trustStoreLocation)
                        .setTrustStorePassword(encryptedTrustStorePass)
                        .build();
                newConfig.setToken(token);
                newConfig.setCorsConfiguration(GatewayCmdUtils.getDefaultCorsConfig());
                GatewayCmdUtils.saveConfig(newConfig, configPath);

                //There should not be any logic after this system exit
                if (!changesDetected) {
                    outStream.println("No changes from upstream.");
                    Runtime.getRuntime().exit(GatewayCliConstants.EXIT_CODE_NOT_MODIFIED);
                }
            }
        }

        @Override
        public String getName() {
            return GatewayCliCommands.HELP;
        }

        @Override
        public void setParentCmdParser(JCommander parentCmdParser) {
        }

        private String promptForTextInput(String msg) {
            outStream.println(msg);
            return System.console().readLine();
        }

        private String promptForPasswordInput(String msg) {
            outStream.println(msg);
            return new String(System.console().readPassword());
        }

        private void populateHosts(String host) {
            try {
                publisherEndpoint = new URL(new URL(host), RESTServiceConstants.PUB_RESOURCE_PATH).toString();
                adminEndpoint = new URL(new URL(host), RESTServiceConstants.ADMIN_RESOURCE_PATH).toString();
                registrationEndpoint = new URL(new URL(host), RESTServiceConstants.DCR_RESOURCE_PATH).toString();
                tokenEndpoint = new URL(new URL(host), RESTServiceConstants.TOKEN_PATH).toString();
            } catch (MalformedURLException e) {
                throw new RuntimeException("Malformed URL is provided");
            }
        }

    }

    /**
     * This class represents the "build" command and it holds arguments and flags specified by the user.
     */
    @Parameters(commandNames = "build", commandDescription = "micro gateway build information")
    private static class BuildCmd implements GatewayLauncherCmd {

        @Parameter(names = "--java.debug", hidden = true)
        private String javaDebugPort;

        @Parameter(names = { "-n", "--project" }, hidden = true)
        private String projectName;

        @Parameter(names = { "--help", "-h", "?" }, hidden = true, description = "for more information")
        private boolean helpFlag;

        @Parameter(arity = 1)
        private List<String> argList;

        private JCommander parentCmdParser;

        public void execute() {
            if (helpFlag) {
                String commandUsageInfo = GatewayLauncherCmd.getCommandUsageInfo("build");
                outStream.println(commandUsageInfo);
                return;
            }

            if (StringUtils.isEmpty(projectName)) {
                outStream.println("Label can't be empty. " + "You need to specify -n <project name>");
                return;
            }

            try {
                String projectRoot = GatewayCmdUtils.getStoredWorkspaceLocation();
                GatewayCmdUtils.createLabelGWDistribution(projectRoot, projectName);
            } catch (IOException e) {
                outStream.println(
                        "Error while creating micro gateway distribution for project " + projectName + ". Reason: " + e
                                .getMessage());
                Runtime.getRuntime().exit(1);
            }
            Runtime.getRuntime().exit(0);
        }

        @Override
        public String getName() {
            return GatewayCliCommands.BUILD;
        }

        @Override
        public void setParentCmdParser(JCommander parentCmdParser) {
            this.parentCmdParser = parentCmdParser;
        }
    }

    /**
     * This class represents the "run" command and it holds arguments and flags specified by the user.
     */
    @Parameters(commandNames = "run", commandDescription = "micro gateway run information")
    private static class RunCmd implements GatewayLauncherCmd {

        @Parameter(names = "--java.debug", hidden = true)
        private String javaDebugPort;

        @Parameter(names = { "-l", "--label" }, hidden = true)
        private String label;

        @Parameter(names = { "--help", "-h", "?" }, hidden = true, description = "for more information")
        private boolean helpFlag;

        @Parameter(arity = 1)
        private List<String> argList;

        private JCommander parentCmdParser;

        public void execute() {
            if (helpFlag) {
                String commandUsageInfo = GatewayLauncherCmd.getCommandUsageInfo("run");
                outStream.println(commandUsageInfo);
                return;
            }

            if (StringUtils.isEmpty(label)) {
                outStream.println("Label can't be empty. " + "You need to specify -l <label name>");
                return;
            }
        }

        @Override
        public String getName() {
            return GatewayCliCommands.RUN;
        }

        @Override
        public void setParentCmdParser(JCommander parentCmdParser) {
            this.parentCmdParser = parentCmdParser;
        }
    }

    /**
     * This class represents the "main" command required by the JCommander.
     */
    private static class DefaultCmd implements GatewayLauncherCmd {

        @Parameter(names = { "--help", "-h", "?" }, hidden = true, description = "for more information")
        private boolean helpFlag;

        @Parameter(names = "--java.debug", hidden = true)
        private String javaDebugPort;

        @Override
        public void execute() {
            if (helpFlag) {
                printUsageInfo(GatewayCliCommands.HELP);
                return;
            }
            printUsageInfo(GatewayCliCommands.DEFAULT);
        }

        @Override
        public String getName() {
            return GatewayCliCommands.DEFAULT;
        }

        @Override
        public void setParentCmdParser(JCommander parentCmdParser) {
        }
    }
}<|MERGE_RESOLUTION|>--- conflicted
+++ resolved
@@ -577,15 +577,7 @@
                 InitHandler.initialize(Paths.get(GatewayCmdUtils.getLabelDirectoryPath(projectRoot, projectName)), null,
                         new ArrayList<>(), null);
                 try {
-<<<<<<< HEAD
-                    boolean changesDetected = HashUtils.detectChanges(apis, subscriptionPolicies, applicationPolicies);
-                    if (!changesDetected) {
-                        outStream.println("No changes from server.");
-                        Runtime.getRuntime().exit(GatewayCliConstants.EXIT_CODE_NOT_MODIFIED);
-                    }
-=======
                     changesDetected = HashUtils.detectChanges(apis, subscriptionPolicies, applicationPolicies);
->>>>>>> 03e294b2
                 } catch (HashingException e) {
                     outStream.println("Error while checking for changes of resources. Skipping no-change detection..");
                     Runtime.getRuntime().exit(1);
@@ -622,7 +614,7 @@
 
                 //There should not be any logic after this system exit
                 if (!changesDetected) {
-                    outStream.println("No changes from upstream.");
+                    outStream.println("No changes from server.");
                     Runtime.getRuntime().exit(GatewayCliConstants.EXIT_CODE_NOT_MODIFIED);
                 }
             }
