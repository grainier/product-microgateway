/*
 *  Copyright (c) 2018, WSO2 Inc. (http://www.wso2.org) All Rights Reserved.
 *
 *  WSO2 Inc. licenses this file to you under the Apache License,
 *  Version 2.0 (the "License"); you may not use this file except
 *  in compliance with the License.
 *  You may obtain a copy of the License at
 *
 *    http://www.apache.org/licenses/LICENSE-2.0
 *
 *  Unless required by applicable law or agreed to in writing,
 *  software distributed under the License is distributed on an
 *  "AS IS" BASIS, WITHOUT WARRANTIES OR CONDITIONS OF ANY
 *  KIND, either express or implied.  See the License for the
 *  specific language governing permissions and limitations
 *  under the License.
 */
package org.wso2.apimgt.gateway.cli.utils;

import com.fasterxml.jackson.core.type.TypeReference;
import com.fasterxml.jackson.databind.JsonNode;
import com.fasterxml.jackson.databind.ObjectMapper;
import io.swagger.models.Swagger;
import io.swagger.parser.SwaggerParser;
import io.swagger.util.Json;
import io.swagger.v3.core.util.Yaml;
import io.swagger.v3.oas.models.OpenAPI;
import io.swagger.v3.oas.models.Operation;
import io.swagger.v3.oas.models.security.SecurityRequirement;
import io.swagger.v3.oas.models.security.SecurityScheme;
import io.swagger.v3.parser.OpenAPIV3Parser;
import io.swagger.v3.parser.core.models.SwaggerParseResult;
import org.apache.commons.lang3.StringUtils;
import org.slf4j.Logger;
import org.slf4j.LoggerFactory;
import org.wso2.apimgt.gateway.cli.constants.GatewayCliConstants;
import org.wso2.apimgt.gateway.cli.constants.OpenAPIConstants;
import org.wso2.apimgt.gateway.cli.exception.CLIInternalException;
import org.wso2.apimgt.gateway.cli.exception.CLIRuntimeException;
import org.wso2.apimgt.gateway.cli.hashing.HashUtils;
import org.wso2.apimgt.gateway.cli.model.config.BasicAuth;
import org.wso2.apimgt.gateway.cli.model.mgwcodegen.MgwEndpointConfigDTO;
import org.wso2.apimgt.gateway.cli.model.rest.APICorsConfigurationDTO;
import org.wso2.apimgt.gateway.cli.model.rest.ResourceRepresentation;
import org.wso2.apimgt.gateway.cli.model.rest.ext.ExtendedAPI;
import org.wso2.apimgt.gateway.cli.model.route.EndpointListRouteDTO;
import org.wso2.apimgt.gateway.cli.model.route.RouteEndpointConfig;

import java.io.File;
import java.io.IOException;
import java.nio.charset.StandardCharsets;
import java.nio.file.Files;
import java.nio.file.Paths;
import java.util.ArrayList;
import java.util.Arrays;
import java.util.HashMap;
import java.util.List;
import java.util.Map;
import java.util.Optional;
import java.util.UUID;
import java.util.regex.Matcher;
import java.util.regex.Pattern;

public class OpenAPICodegenUtils {

    private static ObjectMapper objectMapper = new ObjectMapper();

    private static final Logger logger = LoggerFactory.getLogger(OpenAPICodegenUtils.class);

    private static final String openAPISpec2 = "2";
    private static final String openAPISpec3 = "3";
    private static final Map<String, String> basePathMap = new HashMap<>();
    private static Map<String, String> requestInterceptorMap = new HashMap<>();
    private static Map<String, String> responseInterceptorMap = new HashMap<>();
    private static Map<String, String> apiNameVersionMap = new HashMap<>();
    private static List<Map<Object, Object>> endPointReferenceExtensions ;
    private static List<String> oauthSecuritySchemaList = new ArrayList<>();
    private static List<String> basicSecuritySchemaList = new ArrayList<>();

    enum APISecurity {
        basic,
        oauth2
    }

    /**
     * Generate API Id for a given OpenAPI definition.
     *
     * @param apiDefPath path to OpenAPI definition
     * @return API Id
     */
    public static String generateAPIdForSwagger(String apiDefPath) {

        //another purpose in here is to validate the openAPI definition
        OpenAPI openAPI = new OpenAPIV3Parser().read(apiDefPath);

        String apiName = openAPI.getInfo().getTitle();
        String apiVersion = openAPI.getInfo().getVersion();

        return HashUtils.generateAPIId(apiName, apiVersion);
    }

    /**
     * Generate JsonNode object for a given API definition.
     *
     * @param apiDefinition API definition (as a file path or String content)
     * @param isFilePath    If the given api Definition is a file path
     * @return JsonNode object for the api definition
     */
    private static JsonNode generateJsonNode(String apiDefinition, boolean isFilePath) {
        try {
            if (isFilePath) {
                //if filepath to the swagger is provided
                return objectMapper.readTree(new File(apiDefinition));
            }
            //if the raw string of the swagger is provided
            return objectMapper.readTree(apiDefinition);
        } catch (IOException e) {
            throw new CLIRuntimeException("Api Definition cannot be parsed.");
        }
    }

    /**
     * Discover the openAPI version of the given API definition
     *
     * @param apiDefinition API definition (as a file path or String content)
     * @param isFilePath    If the given api Definition is a file path
     * @return openAPI version number (2 or 3)
     */
    public static String findSwaggerVersion(String apiDefinition, boolean isFilePath) {

        JsonNode rootNode = generateJsonNode(apiDefinition, isFilePath);
        if (rootNode.has("swagger") && rootNode.get("swagger").asText().trim().startsWith("2")) {
            return openAPISpec2;
        } else if (rootNode.has("openapi") && rootNode.get("openapi").asText().trim().startsWith("3")) {
            return openAPISpec3;
        }
        throw new CLIRuntimeException("Error while reading the swagger file, check again.");
    }

    /**
     * Extract the openAPI definition as String from an ExtendedAPI object.
     *
     * @param api ExtendedAPI object
     * @return openAPI definition as a String
     */
    static String generateSwaggerString(ExtendedAPI api) {

        String swaggerVersion = findSwaggerVersion(api.getApiDefinition(), false);

        RouteEndpointConfig mgwEndpointConfigDTO = getEndpointObjectFromAPI(api);
        Map<String, Object> extensionsMap = new HashMap<>();
        switch (swaggerVersion) {
        case "2":
            Swagger swagger = new SwaggerParser().parse(api.getApiDefinition());
            swagger.setVendorExtensions(getExtensionMap(api, mgwEndpointConfigDTO));
            return Json.pretty(swagger);
        case "3":
            SwaggerParseResult swaggerParseResult = new OpenAPIV3Parser().readContents(api.getApiDefinition());
            OpenAPI openAPI = swaggerParseResult.getOpenAPI();
            openAPI.extensions(getExtensionMap(api, mgwEndpointConfigDTO));
            return Yaml.pretty(openAPI);

        default:
            throw new CLIRuntimeException("Error: Swagger version is not identified");
        }
    }

    private static Map<String, Object> getExtensionMap(ExtendedAPI api, RouteEndpointConfig mgwEndpointConfigDTO) {
        Map<String, Object> extensionsMap = new HashMap<>();
        String basePath = api.getContext() + "/" + api.getVersion();
        extensionsMap.put(OpenAPIConstants.BASEPATH, basePath);
        if (mgwEndpointConfigDTO.getProdEndpointList() != null) {
            extensionsMap.put(OpenAPIConstants.PRODUCTION_ENDPOINTS, mgwEndpointConfigDTO.getProdEndpointList());
        }
        if (mgwEndpointConfigDTO.getSandboxEndpointList() != null) {
            extensionsMap.put(OpenAPIConstants.SANDBOX_ENDPOINTS, mgwEndpointConfigDTO.getSandboxEndpointList());
        }
        if (api.getCorsConfiguration() != null) {
            extensionsMap.put(OpenAPIConstants.CORS, api.getCorsConfiguration());
        } return extensionsMap;
    }

    private static RouteEndpointConfig getEndpointObjectFromAPI(ExtendedAPI api) {
        return RouteUtils.parseEndpointConfig(api.getEndpointConfig(), api.getEndpointSecurity());

    }

    /**
     * get API name and version from the given openAPI definition.
     *
     * @param apiDefPath path to openAPI definition
     * @return String array {API_name, Version}
     */
    static String[] getAPINameVersionFromSwagger(String apiDefPath) {
        OpenAPI openAPI = new OpenAPIV3Parser().read(apiDefPath);
        return new String[]{openAPI.getInfo().getTitle(), openAPI.getInfo().getVersion()};

    }

    /**
     * get basePath from the openAPI definition
     *
     * @param apiDefPath path to openAPI definition
     * @return basePath (if the swagger version is 2 and it includes )
     */
    public static String getBasePathFromSwagger(String apiDefPath) {
        String swaggerVersion = findSwaggerVersion(apiDefPath, true);

        //openAPI version 2 contains basePath
        if (swaggerVersion.equals(openAPISpec2)) {
            Swagger swagger = new SwaggerParser().read(apiDefPath);
            if (!StringUtils.isEmpty(swagger.getBasePath())) {
                return swagger.getBasePath();
            }
        }
        return null;
    }

    /**
     * generate ExtendedAPI object from openAPI definition
     *
     * @param openAPI {@link OpenAPI} object
     * @return Extended API object
     */
    public static ExtendedAPI generateAPIFromOpenAPIDef(OpenAPI openAPI) {

<<<<<<< HEAD
        String apiId = UUID.randomUUID().toString();
        ExtendedAPI api = new ExtendedAPI();
=======
        ExtendedAPI api;
        String apiId = HashUtils.generateAPIId(openAPI.getInfo().getTitle(), openAPI.getInfo().getVersion());

        api = new ExtendedAPI();

>>>>>>> 18fd36b1
        api.setId(apiId);
        api.setName(openAPI.getInfo().getTitle());
        api.setVersion(openAPI.getInfo().getVersion());
        api.setTransport(Arrays.asList("http", "https"));
        return api;
    }

    /**
     * list all the available resources from openAPI definition
     *
     * @param projectName project Name
     * @param apiId       api Id
     * @return list of string arrays {resource_id, resource name, method}
     */
    @SuppressWarnings("unused")
    public static List<ResourceRepresentation> listResourcesFromSwaggerForAPI(String projectName, String apiId) {

        List<ResourceRepresentation> resourceList = new ArrayList<>();
        JsonNode openApiNode = generateJsonNode(GatewayCmdUtils.getProjectSwaggerFilePath(projectName, apiId),
                true);
        addResourcesToListFromSwagger(openApiNode, resourceList);
        return resourceList;
    }


    private static void addResourcesToList(List<ResourceRepresentation> resourcesList, String apiName,
                                           String apiVersion, String resourceName, String method) {
        ResourceRepresentation resource = new ResourceRepresentation();
        resource.setId(HashUtils.generateResourceId(apiName, apiVersion, resourceName, method));
        resource.setName(resourceName);
        resource.setMethod(method);
        resource.setApi(apiName);
        resource.setVersion(apiVersion);
        resourcesList.add(resource);
    }

    /**
     * Add resources from the provided openAPI definition to existing array list
     *
     * @param apiDefNode    Api Definition as a JsonNode
     * @param resourcesList String[] arrayList
     */
    private static void addResourcesToListFromSwagger(JsonNode apiDefNode, List<ResourceRepresentation> resourcesList) {

        String apiName = apiDefNode.get("info").get("title").asText();
        String apiVersion = apiDefNode.get("info").get("version").asText();

        apiDefNode.get("paths").fields().forEachRemaining(e -> e.getValue().fieldNames().forEachRemaining(operation ->
                addResourcesToList(resourcesList, apiName, apiVersion, e.getKey(), operation)));
    }

    /**
     * List all the resources available in the project
     *
     * @param projectName project Name
     * @return String[] Arraylist with all the available resources
     */
    public static List<ResourceRepresentation> getAllResources(String projectName) {

        List<ResourceRepresentation> resourcesList = new ArrayList<>();

        String projectAPIFilesPath = GatewayCmdUtils.getProjectAPIFilesDirectoryPath(projectName);
        try {
            Files.walk(Paths.get(projectAPIFilesPath)).filter(path -> path.getFileName().toString().equals("swagger.json"))
                    .forEach(path -> {
                        JsonNode openApiNode = generateJsonNode(path.toString(), true);
                        OpenAPICodegenUtils.addResourcesToListFromSwagger(openApiNode, resourcesList);
                    });
            return resourcesList;
        } catch (IOException e) {
            throw new CLIInternalException("Error while navigating API Files directory.");
        }

    }

    /**
     * get the resource related information if the resource_id is given
     *
     * @param projectName project name
     * @param resource_id resource id
     * @return resource object with api name, version, method and key
     */
    public static ResourceRepresentation getResource(String projectName, String resource_id) {
        String projectAPIFilesPath = GatewayCmdUtils.getProjectAPIFilesDirectoryPath(projectName);
        ResourceRepresentation resource = new ResourceRepresentation();
        try {
            Files.walk(Paths.get(projectAPIFilesPath)).filter(path -> path.getFileName().toString().equals("swagger.json"))
                    .forEach(path -> {
                        JsonNode openApiNode = generateJsonNode(path.toString(), true);
                        String apiName = openApiNode.get("info").get("title").asText();
                        String apiVersion = openApiNode.get("info").get("version").asText();

                        openApiNode.get("paths").fields().forEachRemaining(e -> e.getValue().fieldNames()
                                .forEachRemaining(operation -> {
                                    if (HashUtils.generateResourceId(apiName, apiVersion, e.getKey(), operation)
                                            .equals(resource_id)) {
                                        resource.setId(resource_id);
                                        resource.setName(e.getKey());
                                        resource.setMethod(operation);
                                        resource.setApi(apiName);
                                        resource.setVersion(apiVersion);
                                    }
                                }));
                    });
        } catch (IOException e) {
            throw new CLIInternalException("Error while navigating API Files directory.");
        }
        if (resource.getId() == null) {
            return null;
        }
        return resource;
    }

    /**
     * read openAPI definition
     *
     * @param filePath path to openAPI definition
     * @return openAPI as a String
     */
    public static String readJson(String filePath) {
        String responseStr;
        try {
            responseStr = new String(Files.readAllBytes(Paths.get(filePath)), StandardCharsets.UTF_8);
        } catch (IOException e) {
            logger.error("Error while reading api definition.", e);
            throw new CLIInternalException("Error while reading api definition.");
        }
        return responseStr;
    }

    /**
     * set additional configurations for an api for code generation process (basePath and CORS configuration)
     *
     * @param api API object
     */
    public static void setAdditionalConfigsDevFirst(ExtendedAPI api) {
        String basePath = MgwDefinitionBuilder.getBasePath(api.getName(), api.getVersion());
        MgwEndpointConfigDTO mgwEndpointConfigDTO =
                RouteUtils.convertToMgwServiceMap(MgwDefinitionBuilder.getProdEndpointList(basePath),
                        MgwDefinitionBuilder.getSandEndpointList(basePath));
        api.setEndpointConfigRepresentation(mgwEndpointConfigDTO);
        // 0th element represents the specific basepath
        api.setSpecificBasepath(basePath);
        String security = MgwDefinitionBuilder.getSecurity(basePath);
        if (security == null) {
            security = "oauth2";
        }
        api.setMgwApiSecurity(security);
        api.setCorsConfiguration(MgwDefinitionBuilder.getCorsConfiguration(basePath));
        if(api.getCorsConfiguration() != null) {
            //Setting the value true here so user do not need to add the "corsConfigurationEnabled" property to the
            // definition.yaml
            api.getCorsConfiguration().setCorsConfigurationEnabled(true);
        }
    }

    public static void setAdditionalConfig(ExtendedAPI api) {
        RouteEndpointConfig endpointConfig = RouteUtils.parseEndpointConfig(api.getEndpointConfig(),
                api.getEndpointSecurity());
        if (endpointConfig.getProdEndpointList() != null) {
            endpointConfig.getProdEndpointList().setName(api.getId());
        }
        if (endpointConfig.getSandboxEndpointList() != null) {
            endpointConfig.getSandboxEndpointList().setName(api.getId());
        }
        api.setEndpointConfigRepresentation(RouteUtils.convertToMgwServiceMap(endpointConfig.getProdEndpointList(),
                endpointConfig.getSandboxEndpointList()));
        if (api.getIsDefaultVersion()) {
            api.setSpecificBasepath(api.getContext());
        } else {
            api.setSpecificBasepath(api.getContext() + "/" + api.getVersion());
        }
    }

    public static void setAdditionalConfigsDevFirst(ExtendedAPI api, OpenAPI openAPI, String openAPIFilePath) {

        EndpointListRouteDTO prodEndpointListDTO = extractEndpointFromOpenAPI(
                openAPI.getExtensions().get(OpenAPIConstants.PRODUCTION_ENDPOINTS));
        // if endpoint name is empty set api id as the name
        if (prodEndpointListDTO != null && prodEndpointListDTO.getName() == null) {
            prodEndpointListDTO.setName(api.getId());
        }
        EndpointListRouteDTO sandEndpointListDTO = extractEndpointFromOpenAPI(
                openAPI.getExtensions().get(OpenAPIConstants.SANDBOX_ENDPOINTS));
        if (sandEndpointListDTO != null && sandEndpointListDTO.getName() == null) {
            sandEndpointListDTO.setName(api.getId());
        }
        MgwEndpointConfigDTO mgwEndpointConfigDTO = RouteUtils
                .convertToMgwServiceMap(prodEndpointListDTO, sandEndpointListDTO);
        api.setEndpointConfigRepresentation(mgwEndpointConfigDTO);

        setMgwAPISecurityAndScopes(api, openAPI);
        api.setSpecificBasepath(openAPI.getExtensions().get(OpenAPIConstants.BASEPATH).toString());
        try {
            if (openAPI.getExtensions().get(OpenAPIConstants.CORS) != null) {
                api.setCorsConfiguration(objectMapper.convertValue(openAPI.getExtensions().get(OpenAPIConstants.CORS),
                        APICorsConfigurationDTO.class));
                // explicitly set the cors enabled value to true if cors config found in the open API definition
                api.getCorsConfiguration().setCorsConfigurationEnabled(true);
            }
        } catch (IllegalArgumentException e) {
            throw new CLIRuntimeException("'" + OpenAPIConstants.CORS + "' property is not properly set for the " +
                    "openAPI definition file. \n" + openAPIFilePath);
        }
    }

    /**
     * get resource Endpoint configuration in the format of {@link MgwEndpointConfigDTO} to match the mustache
     * template
     *
     * @param operation {@link Operation} object
     * @return {@link MgwEndpointConfigDTO} object
     */
    public static MgwEndpointConfigDTO getResourceEpConfigForCodegen(Operation operation) {
        EndpointListRouteDTO prodEndpointListDTO = extractEndpointFromOpenAPI(
                operation.getExtensions().get(OpenAPIConstants.PRODUCTION_ENDPOINTS));
        // if endpoint name is empty set operation id as the name
        if (prodEndpointListDTO != null && prodEndpointListDTO.getName() == null) {
            prodEndpointListDTO.setName(operation.getOperationId());
        }
        EndpointListRouteDTO sandEndpointListDTO = extractEndpointFromOpenAPI(
                operation.getExtensions().get(OpenAPIConstants.SANDBOX_ENDPOINTS));
        if (sandEndpointListDTO != null && sandEndpointListDTO.getName() == null) {
            sandEndpointListDTO.setName(operation.getOperationId());
        }
        return RouteUtils.convertToMgwServiceMap(prodEndpointListDTO, sandEndpointListDTO);
    }

    private static EndpointListRouteDTO extractEndpointFromOpenAPI(Object endpointExtensionObject) {
        EndpointListRouteDTO endpointListRouteDTO = null;
        if (endpointExtensionObject != null) {
            String endpointExtensionObjectValue = endpointExtensionObject.toString();
            if (endpointExtensionObjectValue.contains(OpenAPIConstants.ENDPOINTS_REFERENCE)) {
                String referencePath = endpointExtensionObjectValue.split(OpenAPIConstants.ENDPOINTS_REFERENCE)[1];
                for (Map<Object, Object> value : endPointReferenceExtensions) {
                    if (value.containsKey(referencePath)) {
                        try {
                            endpointListRouteDTO = objectMapper
                                    .convertValue(value.get(referencePath), EndpointListRouteDTO.class);
                            endpointListRouteDTO.setName(referencePath);
                            return endpointListRouteDTO;
                        } catch (IllegalArgumentException e) {
                            throw new CLIRuntimeException(
                                    "Error while parsing the referenced endpoint object " + endpointExtensionObjectValue
                                            + ". The endpoint \"" + referencePath + "\" defined under x-mgw-endpoints "
                                            + "is incompatible : " + value.get(referencePath).toString());
                        }
                    }
                }
                throw new CLIRuntimeException("The referenced endpoint value : \"" + endpointExtensionObjectValue
                        + "\" is not defined under the open API extension " + OpenAPIConstants.ENDPOINTS);

            } else {
                try {
                    endpointListRouteDTO = objectMapper
                            .convertValue(endpointExtensionObject, EndpointListRouteDTO.class);
                } catch (IllegalArgumentException e) {
                    throw new CLIRuntimeException("Error while parsing the endpoint object. The "
                            + "x-mgw-production-endpoints or x-mgw-sandbox-endpoints format is incompatible : "
                            + endpointExtensionObjectValue);
                }
            }
        }
        return endpointListRouteDTO;
    }

    /**
     * Validate basePath to avoid having the same basePath for two or more APIs
     *
     * @param openAPI         {@link OpenAPI} object
     * @param openApiFilePath OpenAPI definition file
     */
    private static void validateBasepath(OpenAPI openAPI, String openApiFilePath) {
        String basePath = (String) openAPI.getExtensions().get(OpenAPIConstants.BASEPATH);
        if (basePath == null || basePath.isEmpty()) {
            throw new CLIRuntimeException("'" + OpenAPIConstants.BASEPATH + "' property is not included in openAPI " +
                    "definition '" + openApiFilePath + "'.");
        }
        basePath = basePath.startsWith("/") ? basePath : "/" + basePath;
        if (basePathMap.containsKey(basePath)) {
            throw new CLIRuntimeException("The value for '" + OpenAPIConstants.BASEPATH + "' " + basePath +
                    " property is duplicated in the following openAPI definitions.\n" + basePathMap.get(basePath) +
                    "\n" + openApiFilePath);
        }
        basePathMap.put(basePath, openApiFilePath);
    }

    /**
     * Store all the interceptor functions included in interceptors directory.
     *
     * @throws IOException if an error occurred while reading the bal files inside interceptor directory
     */
    public static void setInterceptors(String projectName) throws IOException {
        String interceptorsDirectoryPath = GatewayCmdUtils.getProjectInterceptorsDirectoryPath(projectName);
        Files.walk(Paths.get(interceptorsDirectoryPath)).filter(path -> path.getFileName().toString()
                .endsWith(GatewayCliConstants.EXTENSION_BAL)).forEach(path -> {
            String balSrcCode = null;
            try {
                balSrcCode = GatewayCmdUtils.readFileAsString(path.toString(), false);
            } catch (IOException e) {
                e.printStackTrace();
            }
            findRequestInterceptors(balSrcCode, path.toString());
            findResponseInterceptors(balSrcCode, path.toString());
        });
    }

    /**
     * Find and store the ballerina functions included in a ballerina source code.
     *
     * @param balSrcCode           the ballerina source code
     * @param interceptorFilePath  the file path of the ballerina source code
     * @param isRequestInterceptor true if request interceptors are required, false if response interceptors.
     * @param interceptorMap       interceptor map (request or response)
     */
    private static void findInterceptors(String balSrcCode, String interceptorFilePath, boolean isRequestInterceptor,
                                         Map<String, String> interceptorMap) {
        String functionParameter;
        //Set the function parameter of the ballerina code based on whether it is request or response
        if (isRequestInterceptor) {
            functionParameter = "http:Request";
        } else {
            functionParameter = "http:Response";
        }
        //Regular expression to identify the ballerina function
        //captures function xxx (http:Caller xxx, http:Request xxx)
        String functionRegex = "function\\s+\\w+\\s*\\(\\s*http:Caller\\s+\\w+\\s*,\\s*" + functionParameter +
                "\\s+\\w+\\s*\\)";
        //Regular expression to identify commented functions
        String commentFunctionRegex = "//( |\\S)*" + functionRegex;
        Pattern p = Pattern.compile(functionRegex);
        Matcher m = p.matcher(balSrcCode);
        ArrayList<String> functionStringArray = new ArrayList<>();
        //to identify and store the substrings matching functionRegex
        //in this case, it matches both commented functions and actual functions
        while (m.find()) {
            String matchedString = m.group();
            functionStringArray.add(matchedString);
        }

        p = Pattern.compile(commentFunctionRegex);
        m = p.matcher(balSrcCode);
        //to identify the strings matching commentedFunctionRegex and remove the false positives from the function
        // string array
        while (m.find()) {
            String matchedString = m.group();
            //if any commentedFunctionRegex is found, the corresponding false positive record is removed
            functionStringArray.stream().filter(matchedString::endsWith).findFirst().ifPresent(
                    functionStringArray::remove);
        }

        //iterate through function string array which only contains true positives and update the interceptor map
        functionStringArray.forEach(f -> {
            //function name
            String functionName = f.split(" ")[1];
            //if the function is declared more than one time, throws an runtime exception as it causes ballerina
            // compilation error
            if (interceptorMap.containsKey(functionName)) {
                throw new CLIRuntimeException("The function '" + functionName + "' is declared twice in the " +
                        "following files. Please remove one of the.\n" + interceptorMap.get(functionName) + "\n" +
                        interceptorFilePath);
            }
            interceptorMap.put(functionName, interceptorFilePath);
        });
    }

    /**
     * Find and store the request interceptors included in a ballerina source code.
     *
     * @param balSrcCode          the ballerina source code
     * @param interceptorFilePath the file path of the ballerina source code
     */
    private static void findRequestInterceptors(String balSrcCode, String interceptorFilePath) {
        findInterceptors(balSrcCode, interceptorFilePath, true, requestInterceptorMap);
    }

    /**
     * Find and store the response interceptors included in a ballerina source code.
     *
     * @param balSrcCode          the ballerina source code
     * @param interceptorFilePath the file path of the ballerina source code
     */
    private static void findResponseInterceptors(String balSrcCode, String interceptorFilePath) {
        findInterceptors(balSrcCode, interceptorFilePath, false, responseInterceptorMap);
    }

    /**
     * Validate the existence of the interceptor in ballerina source files inside interceptors directory.
     * Throws an runtime error if the interceptor is not found.
     * if the provided interceptor name is null, 'null' will be returned.
     *
     * @param isRequestInterceptor true if it is a request interceptor, false if it is a response interceptor
     * @param interceptorName      name of the interceptor
     * @param openAPIFilePath      path of the openAPI definition file
     * @param path                 path of the resource (if interceptor is Api level keep null)
     * @param operation            operation of the resource (if interceptor is Api level keep null)
     */
    private static void validateInterceptorAvailability(String interceptorName, boolean isRequestInterceptor,
                                                        String openAPIFilePath, String path, String operation) {
        if (interceptorName == null) {
            return;
        }
        Map<String, String> interceptorMap;
        if (isRequestInterceptor) {
            interceptorMap = requestInterceptorMap;
        } else {
            interceptorMap = responseInterceptorMap;
        }
        //if the interceptor map does not contain the interceptor, the interceptor is not available
        if (!interceptorMap.containsKey(interceptorName)) {
            String errorMsg = "The interceptor '" + interceptorName + "' mentioned in openAPI definition:'" +
                    openAPIFilePath + "' ";
            //if the interceptor is resource level
            if (path != null && operation != null) {
                errorMsg += "under path:'" + path + "' operation:'" + operation + "' ";
            }
            errorMsg += "is not available in the " + GatewayCliConstants.PROJECT_INTERCEPTORS_DIR + " directory.";
            throw new CLIRuntimeException(errorMsg);
        }
    }

    /**
     * validate API level interceptors
     *
     * @param openAPI         {@link OpenAPI} object
     * @param openAPIFilePath file path to openAPI definition
     */
    private static void validateAPIInterceptors(OpenAPI openAPI, String openAPIFilePath) {
        Optional<Object> apiRequestInterceptor = Optional.ofNullable(openAPI.getExtensions()
                .get(OpenAPIConstants.REQUEST_INTERCEPTOR));
        apiRequestInterceptor.ifPresent(value -> validateInterceptorAvailability(value.toString(),
                true, openAPIFilePath, null, null));
        Optional<Object> apiResponseInterceptor = Optional.ofNullable(openAPI.getExtensions()
                .get(OpenAPIConstants.RESPONSE_INTERCEPTOR));
        apiResponseInterceptor.ifPresent(value -> validateInterceptorAvailability(value.toString(),
                false, openAPIFilePath, null, null));
    }

    /**
     * validate all resource extensions for single path
     *
     * @param openAPI         {@link OpenAPI} object
     * @param openAPIFilePath file path to openAPI definition
     */
    private static void validateResourceExtensionsForSinglePath(OpenAPI openAPI, String openAPIFilePath) {
        openAPI.getPaths().entrySet().forEach(entry -> {
            validateSingleResourceExtensions(entry.getValue().getGet(), entry.getKey(), "get", openAPIFilePath);
            validateSingleResourceExtensions(entry.getValue().getPost(), entry.getKey(), "post", openAPIFilePath);
            validateSingleResourceExtensions(entry.getValue().getPut(), entry.getKey(), "put", openAPIFilePath);
            validateSingleResourceExtensions(entry.getValue().getPatch(), entry.getKey(), "patch", openAPIFilePath);
            validateSingleResourceExtensions(entry.getValue().getHead(), entry.getKey(), "head", openAPIFilePath);
            validateSingleResourceExtensions(entry.getValue().getDelete(), entry.getKey(), "delete", openAPIFilePath);
            validateSingleResourceExtensions(entry.getValue().getOptions(), entry.getKey(), "options", openAPIFilePath);
            validateSingleResourceExtensions(entry.getValue().getTrace(), entry.getKey(), "trace", openAPIFilePath);
        });
    }

    /**
     * Validate Resource level extensions for Single Resource
     *
     * @param operation       {@link Operation} object
     * @param pathItem        path name
     * @param operationName   operation name
     * @param openAPIFilePath file path to openAPI definition
     */
    private static void validateSingleResourceExtensions(Operation operation, String pathItem, String operationName,
                                                         String openAPIFilePath) {
        if (operation == null || operation.getExtensions() == null) {
            return;
        }
        //todo: validate policy
        validateSingleResourceInterceptors(operation, pathItem, operationName, openAPIFilePath);
    }

    /**
     * Validate Resource interceptors for Single Resource
     *
     * @param operation       {@link Operation} object
     * @param pathItem        path name
     * @param operationName   operation name
     * @param openAPIFilePath file path to openAPI definition
     */
    private static void validateSingleResourceInterceptors(Operation operation, String pathItem, String operationName,
                                                           String openAPIFilePath) {
        //validate request interceptor
        Optional<Object> requestInterceptor = Optional.ofNullable(operation.getExtensions()
                .get(OpenAPIConstants.REQUEST_INTERCEPTOR));
        requestInterceptor.ifPresent(value -> validateInterceptorAvailability(value.toString(), true,
                openAPIFilePath, pathItem, operationName));
        //validate response interceptor
        Optional<Object> responseInterceptor = Optional.ofNullable(operation.getExtensions()
                .get(OpenAPIConstants.RESPONSE_INTERCEPTOR));
        responseInterceptor.ifPresent(value -> validateInterceptorAvailability(value.toString(), false,
                openAPIFilePath, pathItem, operationName));
    }

    /**
     * set the security for API from 'security' section in openAPI.
     * Default value is "oauth2".
     *
     * @param api     {@link ExtendedAPI} object
     * @param openAPI {@link OpenAPI} object
     */
    private static void setMgwAPISecurityAndScopes(ExtendedAPI api, OpenAPI openAPI) {
        String[] securitySchemasAndScopes = generateMgwSecuritySchemasAndScopes(openAPI.getSecurity());
        String securitySchemas = securitySchemasAndScopes[0];
        String scopes = securitySchemasAndScopes[1];
        //if securitySchemas String is null, set to oauth2
        if (StringUtils.isEmpty(securitySchemas)) {
            securitySchemas = APISecurity.oauth2.name();
        }
        api.setMgwApiSecurity(securitySchemas);
        api.setMgwApiScope(scopes);
    }

    /**
     * generate String array with security schema and scopes when the {@link SecurityRequirement} list mentioned
     * under {@link OpenAPI} object or {@link Operation} object is provided.
     * Resulted array contains two elements.
     * First element contains set of comma separated security schema types (oauth2 and basic).
     * Second element contains set of comma separated scopes.
     *
     * @param securityRequirementList {@link List<SecurityRequirement>} object
     * @return String array with two elements {'schema','scopes'} (ex. {"oauth2", "read:pets,write:pets"}
     */
    private static String[] generateMgwSecuritySchemasAndScopes(List<SecurityRequirement> securityRequirementList) {
        String securitySchemas = null;
        String scopes = null;
        List<String> securitySchemaList = new ArrayList<>(2);
        List<String> scopeList = new ArrayList<>();
        if (securityRequirementList != null) {
            securityRequirementList.forEach(value -> value.forEach((k, v) -> {
                //check if the key's type is oauth2
                if (oauthSecuritySchemaList.contains(k)) {
                    if (!securitySchemaList.contains(APISecurity.oauth2.name())) {
                        securitySchemaList.add(APISecurity.oauth2.name());
                    }
                    //if oauth2, add all the available scopes
                    v.forEach(scope -> {
                        if (!scopeList.contains(scope)) {
                            scopeList.add(scope);
                        }
                    });
                    //if the key's type is basic
                } else if (basicSecuritySchemaList.contains(k) &&
                        !securitySchemaList.contains(APISecurity.basic.name())) {
                    securitySchemaList.add(APISecurity.basic.name());
                }
            }));
            //generate security schema String
            for (String schema : securitySchemaList) {
                securitySchemas = StringUtils.isEmpty(securitySchemas) ? schema : securitySchemas + "," + schema;
            }
            //generate scopes string
            for (String scope : scopeList) {
                scopes = StringUtils.isEmpty(scopes) ? scope : scopes + "," + scope;
            }
        }
        return new String[]{securitySchemas, scopes};
    }

    public static BasicAuth getMgwResourceBasicAuth(Operation operation) {
        String securitySchemas = generateMgwSecuritySchemasAndScopes(operation.getSecurity())[0];
        if(StringUtils.isEmpty(securitySchemas)){
            return null;
        }
        return generateBasicAuthFromSecurity(securitySchemas);
    }

    /**
     * Get resource level security scopes of {@link Operation} if the security scheme is oauth2.
     *
     * @param operation {@link Operation}
     * @return comma separated set of scopes (ex. 'read:pets, write:pets')
     */
    public static String getMgwResourceScope(Operation operation) {
        return generateMgwSecuritySchemasAndScopes(operation.getSecurity())[1];
    }

    /**
     * When the security schema string is provided as a comma separated set of values
     * generate the corresponding schema string.
     *
     * @param schemas comma separated security security schema types (ex. basic,oauth2)
     * @return {@link BasicAuth} object
     */
    public static BasicAuth generateBasicAuthFromSecurity(String schemas){
        BasicAuth basicAuth = new BasicAuth();
        boolean basic = false;
        boolean oauth2 = false;
        String[] schemasArray = schemas.trim().split("\\s*,\\s*");
        for (String s : schemasArray) {
            if (s.equalsIgnoreCase("basic")) {
                basic = true;
            } else if (s.equalsIgnoreCase("oauth2")) {
                oauth2 = true;
            }
        }
        if (basic && oauth2) {
            basicAuth.setOptional(true);
            basicAuth.setRequired(false);
        } else if (basic) {
            basicAuth.setRequired(true);
            basicAuth.setOptional(false);
        } else if (oauth2) {
            basicAuth.setOptional(false);
            basicAuth.setRequired(false);
        }
        return basicAuth;
    }

    /**
     * validate API name and version.
     *
     * @param openAPI         {@link OpenAPI} object
     * @param openAPIFilePath file path to openAPI definition
     */
    private static void validateAPINameAndVersion(OpenAPI openAPI, String openAPIFilePath) {
        String apiNameVersion = openAPI.getInfo().getTitle() + ":" + openAPI.getInfo().getVersion();
        if (apiNameVersionMap.containsKey(apiNameVersion)) {
            throw new CLIRuntimeException("The API '" + openAPI.getInfo().getTitle() + "' version '" +
                    openAPI.getInfo().getVersion() + "' is duplicated across multiple openAPI definitions. \n" +
                    apiNameVersionMap.get(apiNameVersion) + "\n" + openAPIFilePath);
        }
        apiNameVersionMap.put(apiNameVersion, openAPIFilePath);
    }

    /**
     * validate the openAPI definition
     *
     * @param openAPI         {@link OpenAPI} object
     * @param openAPIFilePath file path to openAPI definition
     */
    public static void validateOpenAPIDefinition(OpenAPI openAPI, String openAPIFilePath) {
        validateAPINameAndVersion(openAPI, openAPIFilePath);
        validateBasepath(openAPI, openAPIFilePath);
        validateEndpointAvailability(openAPI, openAPIFilePath);
        validateAPIInterceptors(openAPI, openAPIFilePath);
        validateResourceExtensionsForSinglePath(openAPI, openAPIFilePath);
        setOauthSecuritySchemaList(openAPI);
        setBasicSecuritySchemaList(openAPI);
        setOpenAPIDefinitionEndpointReferenceExtensions(openAPI.getExtensions());
    }

    /**
     * store the security schemas of type "oauth2"
     *
     * @param openAPI {@link OpenAPI} object
     */
    private static void setOauthSecuritySchemaList(OpenAPI openAPI) {
        //Since the security schema list needs to instantiated per each API
        oauthSecuritySchemaList = new ArrayList<>();
        if (openAPI.getComponents() == null || openAPI.getComponents().getSecuritySchemes() == null) {
            return;
        }
        openAPI.getComponents().getSecuritySchemes().forEach((key, value1) -> {
            if (value1.getType() == SecurityScheme.Type.OAUTH2 ||
                    (value1.getType() == SecurityScheme.Type.HTTP && value1.getScheme().toLowerCase().equals("jwt"))) {
                oauthSecuritySchemaList.add(key);
            }
        });
    }

    /**
     * store the security schemas of type "basic"
     *
     * @param openAPI {@link OpenAPI} object
     */
    private static void setBasicSecuritySchemaList(OpenAPI openAPI) {
        //Since the security schema list needs to instantiated per each API
        basicSecuritySchemaList = new ArrayList<>();
        if (openAPI.getComponents() == null || openAPI.getComponents().getSecuritySchemes() == null) {
            return;
        }
        openAPI.getComponents().getSecuritySchemes().forEach((key, value1) -> {
            if (value1.getType() == SecurityScheme.Type.HTTP && value1.getScheme().toLowerCase().equals("basic")) {
                basicSecuritySchemaList.add(key);
            }
        });
    }

    /**
     * store the endpoint extensions which are used as references
     *
     * @param extensions {@link Map<String,Object>} object
     */
    private static void setOpenAPIDefinitionEndpointReferenceExtensions(Map<String, Object> extensions) {
        if (extensions.get(OpenAPIConstants.ENDPOINTS) != null) {
            try {
                TypeReference<List<Map<Object, Object>>> typeRef1 = new TypeReference<List<Map<Object, Object>>>() {

                };
                endPointReferenceExtensions = objectMapper
                        .convertValue(extensions.get(OpenAPIConstants.ENDPOINTS), typeRef1);
            } catch (IllegalArgumentException e) {
                throw new CLIRuntimeException(
                        "Open API \"" + OpenAPIConstants.ENDPOINTS + "\" extension format is " + "wrong : " + e
                                .getMessage(), e);
            }
        }
    }

    /**
     * validate the availability of endpoints.
     * If the api-level endpoints are not provided and there are resources with no endpoints assigned,
     * an exception will be thrown.
     *
     * @param openAPI         {@link OpenAPI} object
     * @param openAPIFilePath file path to openAPI definition
     */
    private static void validateEndpointAvailability(OpenAPI openAPI, String openAPIFilePath) {
        if (openAPI.getExtensions().get(OpenAPIConstants.PRODUCTION_ENDPOINTS) != null ||
                openAPI.getExtensions().get(OpenAPIConstants.SANDBOX_ENDPOINTS) != null) {
            return;
        }
        boolean EpsUnavailableForAll = openAPI.getPaths().entrySet().stream().anyMatch(path ->
                isResourceEpUnavailable(path.getValue().getGet()) || isResourceEpUnavailable(path.getValue().getPost()) ||
                        isResourceEpUnavailable(path.getValue().getPut()) ||
                        isResourceEpUnavailable(path.getValue().getTrace()) ||
                        isResourceEpUnavailable(path.getValue().getHead()) ||
                        isResourceEpUnavailable(path.getValue().getDelete()) ||
                        isResourceEpUnavailable(path.getValue().getPatch()) ||
                        isResourceEpUnavailable(path.getValue().getOptions())
        );
        if (EpsUnavailableForAll) {
            throw new CLIRuntimeException("'" + OpenAPIConstants.PRODUCTION_ENDPOINTS + "' and '" +
                    OpenAPIConstants.SANDBOX_ENDPOINTS + "' properties are not included under API Level in openAPI " +
                    "definition '" + openAPIFilePath + "'. Please include at least one of them under API Level or " +
                    "provide those properties for all the resources to overcome this issue.");
        }
    }

    private static boolean isResourceEpUnavailable(Operation operation) {
        if (operation != null && operation.getExtensions().get(OpenAPIConstants.PRODUCTION_ENDPOINTS) == null &&
                operation.getExtensions().get(OpenAPIConstants.SANDBOX_ENDPOINTS) == null) {
            return true;
        }
        return false;
    }
}<|MERGE_RESOLUTION|>--- conflicted
+++ resolved
@@ -224,16 +224,8 @@
      */
     public static ExtendedAPI generateAPIFromOpenAPIDef(OpenAPI openAPI) {
 
-<<<<<<< HEAD
-        String apiId = UUID.randomUUID().toString();
+        String apiId = HashUtils.generateAPIId(openAPI.getInfo().getTitle(), openAPI.getInfo().getVersion());
         ExtendedAPI api = new ExtendedAPI();
-=======
-        ExtendedAPI api;
-        String apiId = HashUtils.generateAPIId(openAPI.getInfo().getTitle(), openAPI.getInfo().getVersion());
-
-        api = new ExtendedAPI();
-
->>>>>>> 18fd36b1
         api.setId(apiId);
         api.setName(openAPI.getInfo().getTitle());
         api.setVersion(openAPI.getInfo().getVersion());
