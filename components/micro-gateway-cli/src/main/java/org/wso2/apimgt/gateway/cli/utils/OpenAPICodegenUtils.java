--- conflicted
+++ resolved
@@ -824,11 +824,8 @@
             }
             //generate scopes string
             for (String scope : scopeList) {
-<<<<<<< HEAD
-                scope = "\"" + scope + "\"";
-=======
                 scope = '"' + scope + '"';
->>>>>>> afa44893
+
                 scopes = StringUtils.isEmpty(scopes) ? scope : scopes + "," + scope;
             }
         }
