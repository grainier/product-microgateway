/*
 *  Copyright (c) 2018, WSO2 Inc. (http://www.wso2.org) All Rights Reserved.
 *
 *  WSO2 Inc. licenses this file to you under the Apache License,
 *  Version 2.0 (the "License"); you may not use this file except
 *  in compliance with the License.
 *  You may obtain a copy of the License at
 *
 *    http://www.apache.org/licenses/LICENSE-2.0
 *
 *  Unless required by applicable law or agreed to in writing,
 *  software distributed under the License is distributed on an
 *  "AS IS" BASIS, WITHOUT WARRANTIES OR CONDITIONS OF ANY
 *  KIND, either express or implied.  See the License for the
 *  specific language governing permissions and limitations
 *  under the License.
 */
package org.wso2.apimgt.gateway.cli.utils;

import com.fasterxml.jackson.core.type.TypeReference;
import com.fasterxml.jackson.databind.JsonNode;
import com.fasterxml.jackson.databind.ObjectMapper;
import io.swagger.models.Swagger;
import io.swagger.parser.SwaggerParser;
import io.swagger.util.Json;
import io.swagger.v3.core.util.Yaml;
import io.swagger.v3.oas.models.OpenAPI;
import io.swagger.v3.oas.models.Operation;
import io.swagger.v3.oas.models.security.SecurityRequirement;
import io.swagger.v3.oas.models.security.SecurityScheme;
import io.swagger.v3.parser.OpenAPIV3Parser;
import io.swagger.v3.parser.core.models.SwaggerParseResult;
import org.apache.commons.lang3.StringUtils;
import org.slf4j.Logger;
import org.slf4j.LoggerFactory;
import org.wso2.apimgt.gateway.cli.constants.GatewayCliConstants;
import org.wso2.apimgt.gateway.cli.constants.OpenAPIConstants;
import org.wso2.apimgt.gateway.cli.exception.CLIInternalException;
import org.wso2.apimgt.gateway.cli.exception.CLIRuntimeException;
import org.wso2.apimgt.gateway.cli.hashing.HashUtils;
import org.wso2.apimgt.gateway.cli.model.config.BasicAuth;
import org.wso2.apimgt.gateway.cli.model.mgwcodegen.MgwEndpointConfigDTO;
import org.wso2.apimgt.gateway.cli.model.rest.APICorsConfigurationDTO;
import org.wso2.apimgt.gateway.cli.model.rest.ResourceRepresentation;
import org.wso2.apimgt.gateway.cli.model.rest.ext.ExtendedAPI;
import org.wso2.apimgt.gateway.cli.model.route.EndpointListRouteDTO;
import org.wso2.apimgt.gateway.cli.model.route.RouteEndpointConfig;

import java.io.File;
import java.io.IOException;
import java.nio.charset.StandardCharsets;
import java.nio.file.Files;
import java.nio.file.Path;
import java.nio.file.Paths;
import java.util.ArrayList;
import java.util.Arrays;
import java.util.HashMap;
import java.util.List;
import java.util.Map;
import java.util.Optional;
import java.util.UUID;
import java.util.regex.Matcher;
import java.util.regex.Pattern;

public class OpenAPICodegenUtils {

    private static ObjectMapper objectMapper = new ObjectMapper();

    private static final Logger logger = LoggerFactory.getLogger(OpenAPICodegenUtils.class);

    private static final String openAPISpec2 = "2";
    private static final String openAPISpec3 = "3";
    private static final Map<String, String> basePathMap = new HashMap<>();
    private static Map<String, String> requestInterceptorMap = new HashMap<>();
    private static Map<String, String> responseInterceptorMap = new HashMap<>();
    private static Map<String, String> apiNameVersionMap = new HashMap<>();
    private static List<Map<Object, Object>> endPointReferenceExtensions ;
    private static List<String> oauthSecuritySchemaList = new ArrayList<>();
    private static List<String> basicSecuritySchemaList = new ArrayList<>();

    enum APISecurity {
        basic,
        oauth2
    }

    /**
     * Generate API Id for a given OpenAPI definition.
     *
     * @param apiDefPath path to OpenAPI definition
     * @return API Id
     */
    public static String generateAPIdForSwagger(String apiDefPath) {

        //another purpose in here is to validate the openAPI definition
        OpenAPI openAPI = new OpenAPIV3Parser().read(apiDefPath);

        String apiName = openAPI.getInfo().getTitle();
        String apiVersion = openAPI.getInfo().getVersion();

        return HashUtils.generateAPIId(apiName, apiVersion);
    }

    /**
     * Generate JsonNode object for a given API definition.
     *
     * @param apiDefinition API definition (as a file path or String content)
     * @param isFilePath    If the given api Definition is a file path
     * @return JsonNode object for the api definition
     */
    private static JsonNode generateJsonNode(String apiDefinition, boolean isFilePath) {
        try {
            if (isFilePath) {
                //if filepath to the swagger is provided
                return objectMapper.readTree(new File(apiDefinition));
            }
            //if the raw string of the swagger is provided
            return objectMapper.readTree(apiDefinition);
        } catch (IOException e) {
            throw new CLIRuntimeException("Api Definition cannot be parsed.");
        }
    }

    /**
     * Discover the openAPI version of the given API definition
     *
     * @param apiDefinition API definition (as a file path or String content)
     * @param isFilePath    If the given api Definition is a file path
     * @return openAPI version number (2 or 3)
     */
    public static String findSwaggerVersion(String apiDefinition, boolean isFilePath) {

        JsonNode rootNode = generateJsonNode(apiDefinition, isFilePath);
        if (rootNode.has("swagger") && rootNode.get("swagger").asText().trim().startsWith("2")) {
            return openAPISpec2;
        } else if (rootNode.has("openapi") && rootNode.get("openapi").asText().trim().startsWith("3")) {
            return openAPISpec3;
        }
        throw new CLIRuntimeException("Error while reading the swagger file, check again.");
    }

    /**
     * Extract the openAPI definition as String from an ExtendedAPI object.
     *
     * @param api ExtendedAPI object
     * @return openAPI definition as a String
     */
    static String generateSwaggerString(ExtendedAPI api) {

        String swaggerVersion = findSwaggerVersion(api.getApiDefinition(), false);

        RouteEndpointConfig mgwEndpointConfigDTO = getEndpointObjectFromAPI(api);

        switch (swaggerVersion) {
        case "2":
            Swagger swagger = new SwaggerParser().parse(api.getApiDefinition());
            swagger.setVendorExtensions(getExtensionMap(api, mgwEndpointConfigDTO));
            return Json.pretty(swagger);
        case "3":
            SwaggerParseResult swaggerParseResult = new OpenAPIV3Parser().readContents(api.getApiDefinition());
            OpenAPI openAPI = swaggerParseResult.getOpenAPI();
            openAPI.extensions(getExtensionMap(api, mgwEndpointConfigDTO));
            return Yaml.pretty(openAPI);

        default:
            throw new CLIRuntimeException("Error: Swagger version is not identified");
        }
    }

    /**
     * Convert the v2 or v3 open API definition in yaml or json format into json format of the respective format
     * v2/YAML -> v2/JSON
     * v3/YAML -> v3/JSON
     * @param openAPIContent open API as a string content
     * @return openAPI definition as a JSON String
     */
    public static String getOpenAPIAsJson(OpenAPI openAPI, String openAPIContent, Path openAPIPath) {
        String jsonOpenAPI = Json.pretty(openAPI);
        String openAPIVersion;
        if(openAPIPath.getFileName().toString().endsWith("json")) {
            openAPIVersion = findSwaggerVersion(openAPIContent, false);
        } else {
            openAPIVersion = findSwaggerVersion(jsonOpenAPI, false);
        }

        switch (openAPIVersion) {
            case "2":
                Swagger swagger = new SwaggerParser().parse(openAPIContent);
                return Json.pretty(swagger);
            case "3":
                return jsonOpenAPI;

            default:
                throw new CLIRuntimeException("Error: Swagger version is not identified");
        }
    }

    private static Map<String, Object> getExtensionMap(ExtendedAPI api, RouteEndpointConfig mgwEndpointConfigDTO) {
        Map<String, Object> extensionsMap = new HashMap<>();
        String basePath = api.getContext() + "/" + api.getVersion();
        extensionsMap.put(OpenAPIConstants.BASEPATH, basePath);
        if (mgwEndpointConfigDTO.getProdEndpointList() != null) {
            extensionsMap.put(OpenAPIConstants.PRODUCTION_ENDPOINTS, mgwEndpointConfigDTO.getProdEndpointList());
        }
        if (mgwEndpointConfigDTO.getSandboxEndpointList() != null) {
            extensionsMap.put(OpenAPIConstants.SANDBOX_ENDPOINTS, mgwEndpointConfigDTO.getSandboxEndpointList());
        }
        if (api.getCorsConfiguration() != null) {
            extensionsMap.put(OpenAPIConstants.CORS, api.getCorsConfiguration());
        }
        if (api.getAuthorizationHeader() != null) {
            extensionsMap.put(OpenAPIConstants.AUTHORIZATION_HEADER, api.getAuthorizationHeader());
        }

        return extensionsMap;
    }

    private static RouteEndpointConfig getEndpointObjectFromAPI(ExtendedAPI api) {
        return RouteUtils.parseEndpointConfig(api.getEndpointConfig(), api.getEndpointSecurity());

    }

    /**
     * get API name and version from the given openAPI definition.
     *
     * @param apiDefPath path to openAPI definition
     * @return String array {API_name, Version}
     */
    static String[] getAPINameVersionFromSwagger(String apiDefPath) {
        OpenAPI openAPI = new OpenAPIV3Parser().read(apiDefPath);
        return new String[]{openAPI.getInfo().getTitle(), openAPI.getInfo().getVersion()};

    }

    /**
     * get basePath from the openAPI definition
     *
     * @param apiDefPath path to openAPI definition
     * @return basePath (if the swagger version is 2 and it includes )
     */
    public static String getBasePathFromSwagger(String apiDefPath) {
        String swaggerVersion = findSwaggerVersion(apiDefPath, true);

        //openAPI version 2 contains basePath
        if (swaggerVersion.equals(openAPISpec2)) {
            Swagger swagger = new SwaggerParser().read(apiDefPath);
            if (!StringUtils.isEmpty(swagger.getBasePath())) {
                return swagger.getBasePath();
            }
        }
        return null;
    }

    /**
     * generate ExtendedAPI object from openAPI definition
     *
     * @param openAPI {@link OpenAPI} object
     * @return Extended API object
     */
    public static ExtendedAPI generateAPIFromOpenAPIDef(OpenAPI openAPI, Path openAPIPath) throws IOException {

        String apiId = HashUtils.generateAPIId(openAPI.getInfo().getTitle(), openAPI.getInfo().getVersion());
        ExtendedAPI api = new ExtendedAPI();
        api.setId(apiId);
        api.setName(openAPI.getInfo().getTitle());
        api.setVersion(openAPI.getInfo().getVersion());
        api.setTransport(Arrays.asList("http", "https"));
        //open API content should be set in json in order to validation filter to work.
        String openAPIContent = new String(Files.readAllBytes(openAPIPath), StandardCharsets.UTF_8);
        api.setApiDefinition(getOpenAPIAsJson(openAPI, openAPIContent, openAPIPath));
        return api;
    }

    /**
     * list all the available resources from openAPI definition
     *
     * @param projectName project Name
     * @param apiId       api Id
     * @return list of string arrays {resource_id, resource name, method}
     */
    @SuppressWarnings("unused")
    public static List<ResourceRepresentation> listResourcesFromSwaggerForAPI(String projectName, String apiId) {

        List<ResourceRepresentation> resourceList = new ArrayList<>();
        JsonNode openApiNode = generateJsonNode(GatewayCmdUtils.getProjectSwaggerFilePath(projectName, apiId),
                true);
        addResourcesToListFromSwagger(openApiNode, resourceList);
        return resourceList;
    }


    private static void addResourcesToList(List<ResourceRepresentation> resourcesList, String apiName,
                                           String apiVersion, String resourceName, String method) {
        ResourceRepresentation resource = new ResourceRepresentation();
        resource.setId(HashUtils.generateResourceId(apiName, apiVersion, resourceName, method));
        resource.setName(resourceName);
        resource.setMethod(method);
        resource.setApi(apiName);
        resource.setVersion(apiVersion);
        resourcesList.add(resource);
    }

    /**
     * Add resources from the provided openAPI definition to existing array list
     *
     * @param apiDefNode    Api Definition as a JsonNode
     * @param resourcesList String[] arrayList
     */
    private static void addResourcesToListFromSwagger(JsonNode apiDefNode, List<ResourceRepresentation> resourcesList) {

        String apiName = apiDefNode.get("info").get("title").asText();
        String apiVersion = apiDefNode.get("info").get("version").asText();

        apiDefNode.get("paths").fields().forEachRemaining(e -> e.getValue().fieldNames().forEachRemaining(operation ->
                addResourcesToList(resourcesList, apiName, apiVersion, e.getKey(), operation)));
    }

    /**
     * List all the resources available in the project
     *
     * @param projectName project Name
     * @return String[] Arraylist with all the available resources
     */
    public static List<ResourceRepresentation> getAllResources(String projectName) {

        List<ResourceRepresentation> resourcesList = new ArrayList<>();

        String projectAPIFilesPath = GatewayCmdUtils.getProjectAPIFilesDirectoryPath(projectName);
        try {
            Files.walk(Paths.get(projectAPIFilesPath)).filter(path -> path.getFileName().toString().equals("swagger.json"))
                    .forEach(path -> {
                        JsonNode openApiNode = generateJsonNode(path.toString(), true);
                        OpenAPICodegenUtils.addResourcesToListFromSwagger(openApiNode, resourcesList);
                    });
            return resourcesList;
        } catch (IOException e) {
            throw new CLIInternalException("Error while navigating API Files directory.");
        }

    }

    /**
     * get the resource related information if the resource_id is given
     *
     * @param projectName project name
     * @param resource_id resource id
     * @return resource object with api name, version, method and key
     */
    public static ResourceRepresentation getResource(String projectName, String resource_id) {
        String projectAPIFilesPath = GatewayCmdUtils.getProjectAPIFilesDirectoryPath(projectName);
        ResourceRepresentation resource = new ResourceRepresentation();
        try {
            Files.walk(Paths.get(projectAPIFilesPath)).filter(path -> path.getFileName().toString().equals("swagger.json"))
                    .forEach(path -> {
                        JsonNode openApiNode = generateJsonNode(path.toString(), true);
                        String apiName = openApiNode.get("info").get("title").asText();
                        String apiVersion = openApiNode.get("info").get("version").asText();

                        openApiNode.get("paths").fields().forEachRemaining(e -> e.getValue().fieldNames()
                                .forEachRemaining(operation -> {
                                    if (HashUtils.generateResourceId(apiName, apiVersion, e.getKey(), operation)
                                            .equals(resource_id)) {
                                        resource.setId(resource_id);
                                        resource.setName(e.getKey());
                                        resource.setMethod(operation);
                                        resource.setApi(apiName);
                                        resource.setVersion(apiVersion);
                                    }
                                }));
                    });
        } catch (IOException e) {
            throw new CLIInternalException("Error while navigating API Files directory.");
        }
        if (resource.getId() == null) {
            return null;
        }
        return resource;
    }

    /**
     * read openAPI definition
     *
     * @param filePath path to openAPI definition
     * @return openAPI as a String
     */
    public static String readJson(String filePath) {
        String responseStr;
        try {
            responseStr = new String(Files.readAllBytes(Paths.get(filePath)), StandardCharsets.UTF_8);
        } catch (IOException e) {
            logger.error("Error while reading api definition.", e);
            throw new CLIInternalException("Error while reading api definition.");
        }
        return responseStr;
    }

    /**
     * set additional configurations for an api for code generation process (basePath and CORS configuration)
     *
     * @param api API object
     */
    public static void setAdditionalConfigsDevFirst(ExtendedAPI api) {
        String basePath = MgwDefinitionBuilder.getBasePath(api.getName(), api.getVersion());
        MgwEndpointConfigDTO mgwEndpointConfigDTO =
                RouteUtils.convertToMgwServiceMap(MgwDefinitionBuilder.getProdEndpointList(basePath),
                        MgwDefinitionBuilder.getSandEndpointList(basePath));
        api.setEndpointConfigRepresentation(mgwEndpointConfigDTO);
        // 0th element represents the specific basepath
        api.setSpecificBasepath(basePath);
        String security = MgwDefinitionBuilder.getSecurity(basePath);
        if (security == null) {
            security = "oauth2";
        }
        api.setMgwApiSecurity(security);
        api.setCorsConfiguration(MgwDefinitionBuilder.getCorsConfiguration(basePath));
        if(api.getCorsConfiguration() != null) {
            //Setting the value true here so user do not need to add the "corsConfigurationEnabled" property to the
            // definition.yaml
            api.getCorsConfiguration().setCorsConfigurationEnabled(true);
        }
    }

    public static void setAdditionalConfig(ExtendedAPI api) {
        RouteEndpointConfig endpointConfig = RouteUtils.parseEndpointConfig(api.getEndpointConfig(),
                api.getEndpointSecurity());
        if (endpointConfig.getProdEndpointList() != null) {
            endpointConfig.getProdEndpointList().setName(api.getId());
        }
        if (endpointConfig.getSandboxEndpointList() != null) {
            endpointConfig.getSandboxEndpointList().setName(api.getId());
        }
        api.setEndpointConfigRepresentation(RouteUtils.convertToMgwServiceMap(endpointConfig.getProdEndpointList(),
                endpointConfig.getSandboxEndpointList()));
        if (api.getIsDefaultVersion()) {
            api.setSpecificBasepath(api.getContext());
        } else {
            api.setSpecificBasepath(api.getContext() + "/" + api.getVersion());
        }
    }

    public static void setAdditionalConfigsDevFirst(ExtendedAPI api, OpenAPI openAPI, String openAPIFilePath) {

        EndpointListRouteDTO prodEndpointListDTO = extractEndpointFromOpenAPI(
                openAPI.getExtensions().get(OpenAPIConstants.PRODUCTION_ENDPOINTS));
        // if endpoint name is empty set api id as the name
        if (prodEndpointListDTO != null && prodEndpointListDTO.getName() == null) {
            prodEndpointListDTO.setName(api.getId());
        }
        EndpointListRouteDTO sandEndpointListDTO = extractEndpointFromOpenAPI(
                openAPI.getExtensions().get(OpenAPIConstants.SANDBOX_ENDPOINTS));
        if (sandEndpointListDTO != null && sandEndpointListDTO.getName() == null) {
            sandEndpointListDTO.setName(api.getId());
        }
        MgwEndpointConfigDTO mgwEndpointConfigDTO = RouteUtils
                .convertToMgwServiceMap(prodEndpointListDTO, sandEndpointListDTO);
        api.setEndpointConfigRepresentation(mgwEndpointConfigDTO);

        setMgwAPISecurityAndScopes(api, openAPI);
        api.setSpecificBasepath(openAPI.getExtensions().get(OpenAPIConstants.BASEPATH).toString());
        try {
            if (openAPI.getExtensions().get(OpenAPIConstants.CORS) != null) {
                api.setCorsConfiguration(objectMapper.convertValue(openAPI.getExtensions().get(OpenAPIConstants.CORS),
                        APICorsConfigurationDTO.class));
                // explicitly set the cors enabled value to true if cors config found in the open API definition
                api.getCorsConfiguration().setCorsConfigurationEnabled(true);
            }
            // set authorization header from the open API extension
            Object authHeader = openAPI.getExtensions().get(OpenAPIConstants.AUTHORIZATION_HEADER);
            if (authHeader != null) {
                api.setAuthorizationHeader(authHeader.toString());
            }
        } catch (IllegalArgumentException e) {
            throw new CLIRuntimeException("'" + OpenAPIConstants.CORS + "' property is not properly set for the " +
                    "openAPI definition file. \n" + openAPIFilePath);
        }
    }

    /**
     * get resource Endpoint configuration in the format of {@link MgwEndpointConfigDTO} to match the mustache
     * template
     *
     * @param operation {@link Operation} object
     * @return {@link MgwEndpointConfigDTO} object
     */
    public static MgwEndpointConfigDTO getResourceEpConfigForCodegen(Operation operation) {
        EndpointListRouteDTO prodEndpointListDTO = extractEndpointFromOpenAPI(
                operation.getExtensions().get(OpenAPIConstants.PRODUCTION_ENDPOINTS));
        // if endpoint name is empty set operation id as the name
        if (prodEndpointListDTO != null && prodEndpointListDTO.getName() == null) {
            prodEndpointListDTO.setName(operation.getOperationId());
        }
        EndpointListRouteDTO sandEndpointListDTO = extractEndpointFromOpenAPI(
                operation.getExtensions().get(OpenAPIConstants.SANDBOX_ENDPOINTS));
        if (sandEndpointListDTO != null && sandEndpointListDTO.getName() == null) {
            sandEndpointListDTO.setName(operation.getOperationId());
        }
        return RouteUtils.convertToMgwServiceMap(prodEndpointListDTO, sandEndpointListDTO);
    }

    private static EndpointListRouteDTO extractEndpointFromOpenAPI(Object endpointExtensionObject) {
        EndpointListRouteDTO endpointListRouteDTO = null;
        if (endpointExtensionObject != null) {
            String endpointExtensionObjectValue = endpointExtensionObject.toString();
            if (endpointExtensionObjectValue.contains(OpenAPIConstants.ENDPOINTS_REFERENCE)) {
                String referencePath = endpointExtensionObjectValue.split(OpenAPIConstants.ENDPOINTS_REFERENCE)[1];
                for (Map<Object, Object> value : endPointReferenceExtensions) {
                    if (value.containsKey(referencePath)) {
                        try {
                            endpointListRouteDTO = objectMapper
                                    .convertValue(value.get(referencePath), EndpointListRouteDTO.class);
                            endpointListRouteDTO.setName(referencePath);
                            return endpointListRouteDTO;
                        } catch (IllegalArgumentException e) {
                            throw new CLIRuntimeException(
                                    "Error while parsing the referenced endpoint object " + endpointExtensionObjectValue
                                            + ". The endpoint \"" + referencePath + "\" defined under " +  OpenAPIConstants.ENDPOINTS
                                            + " is incompatible : " + value.get(referencePath).toString());
                        }
                    }
                }
                throw new CLIRuntimeException("The referenced endpoint value : \"" + endpointExtensionObjectValue
                        + "\" is not defined under the open API extension " + OpenAPIConstants.ENDPOINTS);

            } else {
                try {
                    endpointListRouteDTO = objectMapper
                            .convertValue(endpointExtensionObject, EndpointListRouteDTO.class);
                } catch (IllegalArgumentException e) {
                    throw new CLIRuntimeException("Error while parsing the endpoint object. The "
                            + OpenAPIConstants.PRODUCTION_ENDPOINTS +  " or " + OpenAPIConstants.SANDBOX_ENDPOINTS + " format is incompatible : "
                            + endpointExtensionObjectValue);
                }
            }
        }
        return endpointListRouteDTO;
    }

    /**
     * Validate basePath to avoid having the same basePath for two or more APIs
     *
     * @param openAPI         {@link OpenAPI} object
     * @param openApiFilePath OpenAPI definition file
     */
    private static void validateBasepath(OpenAPI openAPI, String openApiFilePath) {
        String basePath = (String) openAPI.getExtensions().get(OpenAPIConstants.BASEPATH);
        if (basePath == null || basePath.isEmpty()) {
            throw new CLIRuntimeException("'" + OpenAPIConstants.BASEPATH + "' property is not included in openAPI " +
                    "definition '" + openApiFilePath + "'.");
        }
        basePath = basePath.startsWith("/") ? basePath : "/" + basePath;
        if (basePathMap.containsKey(basePath)) {
            throw new CLIRuntimeException("The value for '" + OpenAPIConstants.BASEPATH + "' " + basePath +
                    " property is duplicated in the following openAPI definitions.\n" + basePathMap.get(basePath) +
                    "\n" + openApiFilePath);
        }
        basePathMap.put(basePath, openApiFilePath);
    }

    /**
     * Store all the interceptor functions included in interceptors directory.
     *
     * @throws IOException if an error occurred while reading the bal files inside interceptor directory
     */
    public static void setInterceptors(String projectName) throws IOException {
        String interceptorsDirectoryPath = GatewayCmdUtils.getProjectInterceptorsDirectoryPath(projectName);
        Files.walk(Paths.get(interceptorsDirectoryPath)).filter(path -> path.getFileName().toString()
                .endsWith(GatewayCliConstants.EXTENSION_BAL)).forEach(path -> {
            String balSrcCode = null;
            try {
                balSrcCode = GatewayCmdUtils.readFileAsString(path.toString(), false);
            } catch (IOException e) {
                e.printStackTrace();
            }
            findRequestInterceptors(balSrcCode, path.toString());
            findResponseInterceptors(balSrcCode, path.toString());
        });
    }

    /**
     * Find and store the ballerina functions included in a ballerina source code.
     *
     * @param balSrcCode           the ballerina source code
     * @param interceptorFilePath  the file path of the ballerina source code
     * @param isRequestInterceptor true if request interceptors are required, false if response interceptors.
     * @param interceptorMap       interceptor map (request or response)
     */
    private static void findInterceptors(String balSrcCode, String interceptorFilePath, boolean isRequestInterceptor,
                                         Map<String, String> interceptorMap) {
        String functionParameter;
        //Set the function parameter of the ballerina code based on whether it is request or response
        if (isRequestInterceptor) {
            functionParameter = "http:Request";
        } else {
            functionParameter = "http:Response";
        }
        //Regular expression to identify the ballerina function
        //captures function xxx (http:Caller xxx, http:Request xxx)
        String functionRegex = "function\\s+\\w+\\s*\\(\\s*http:Caller\\s+\\w+\\s*,\\s*" + functionParameter +
                "\\s+\\w+\\s*\\)";
        //Regular expression to identify commented functions
        String commentFunctionRegex = "//( |\\S)*" + functionRegex;
        Pattern p = Pattern.compile(functionRegex);
        Matcher m = p.matcher(balSrcCode);
        ArrayList<String> functionStringArray = new ArrayList<>();
        //to identify and store the substrings matching functionRegex
        //in this case, it matches both commented functions and actual functions
        while (m.find()) {
            String matchedString = m.group();
            functionStringArray.add(matchedString);
        }

        p = Pattern.compile(commentFunctionRegex);
        m = p.matcher(balSrcCode);
        //to identify the strings matching commentedFunctionRegex and remove the false positives from the function
        // string array
        while (m.find()) {
            String matchedString = m.group();
            //if any commentedFunctionRegex is found, the corresponding false positive record is removed
            functionStringArray.stream().filter(matchedString::endsWith).findFirst().ifPresent(
                    functionStringArray::remove);
        }

        //iterate through function string array which only contains true positives and update the interceptor map
        functionStringArray.forEach(f -> {
            //function name
            String functionName = f.split(" ")[1];
            //if the function is declared more than one time, throws an runtime exception as it causes ballerina
            // compilation error
            if (interceptorMap.containsKey(functionName)) {
                throw new CLIRuntimeException("The function '" + functionName + "' is declared twice in the " +
                        "following files. Please remove one of the.\n" + interceptorMap.get(functionName) + "\n" +
                        interceptorFilePath);
            }
            interceptorMap.put(functionName, interceptorFilePath);
        });
    }

    /**
     * Find and store the request interceptors included in a ballerina source code.
     *
     * @param balSrcCode          the ballerina source code
     * @param interceptorFilePath the file path of the ballerina source code
     */
    private static void findRequestInterceptors(String balSrcCode, String interceptorFilePath) {
        findInterceptors(balSrcCode, interceptorFilePath, true, requestInterceptorMap);
    }

    /**
     * Find and store the response interceptors included in a ballerina source code.
     *
     * @param balSrcCode          the ballerina source code
     * @param interceptorFilePath the file path of the ballerina source code
     */
    private static void findResponseInterceptors(String balSrcCode, String interceptorFilePath) {
        findInterceptors(balSrcCode, interceptorFilePath, false, responseInterceptorMap);
    }

    /**
     * Validate the existence of the interceptor in ballerina source files inside interceptors directory.
     * Throws an runtime error if the interceptor is not found.
     * if the provided interceptor name is null, 'null' will be returned.
     *
     * @param isRequestInterceptor true if it is a request interceptor, false if it is a response interceptor
     * @param interceptorName      name of the interceptor
     * @param openAPIFilePath      path of the openAPI definition file
     * @param path                 path of the resource (if interceptor is Api level keep null)
     * @param operation            operation of the resource (if interceptor is Api level keep null)
     */
    private static void validateInterceptorAvailability(String interceptorName, boolean isRequestInterceptor,
                                                        String openAPIFilePath, String path, String operation) {
        if (interceptorName == null) {
            return;
        }
        Map<String, String> interceptorMap;
        if (isRequestInterceptor) {
            interceptorMap = requestInterceptorMap;
        } else {
            interceptorMap = responseInterceptorMap;
        }
        //if the interceptor map does not contain the interceptor, the interceptor is not available
        if (!interceptorMap.containsKey(interceptorName)) {
            String errorMsg = "The interceptor '" + interceptorName + "' mentioned in openAPI definition:'" +
                    openAPIFilePath + "' ";
            //if the interceptor is resource level
            if (path != null && operation != null) {
                errorMsg += "under path:'" + path + "' operation:'" + operation + "' ";
            }
            errorMsg += "is not available as a function in the " + GatewayCliConstants.PROJECT_INTERCEPTORS_DIR +
                    " directory.";
            throw new CLIRuntimeException(errorMsg);
        }
    }

    /**
     * validate API level interceptors
     *
     * @param openAPI         {@link OpenAPI} object
     * @param openAPIFilePath file path to openAPI definition
     */
    private static void validateAPIInterceptors(OpenAPI openAPI, String openAPIFilePath) {
        Optional<Object> apiRequestInterceptor = Optional.ofNullable(openAPI.getExtensions()
                .get(OpenAPIConstants.REQUEST_INTERCEPTOR));
        apiRequestInterceptor.ifPresent(value -> validateInterceptorAvailability(value.toString(),
                true, openAPIFilePath, null, null));
        Optional<Object> apiResponseInterceptor = Optional.ofNullable(openAPI.getExtensions()
                .get(OpenAPIConstants.RESPONSE_INTERCEPTOR));
        apiResponseInterceptor.ifPresent(value -> validateInterceptorAvailability(value.toString(),
                false, openAPIFilePath, null, null));
    }

    /**
     * validate all resource extensions for single path
     *
     * @param openAPI         {@link OpenAPI} object
     * @param openAPIFilePath file path to openAPI definition
     */
    private static void validateResourceExtensionsForSinglePath(OpenAPI openAPI, String openAPIFilePath) {
        openAPI.getPaths().entrySet().forEach(entry -> {
            validateSingleResourceExtensions(entry.getValue().getGet(), entry.getKey(), "get", openAPIFilePath);
            validateSingleResourceExtensions(entry.getValue().getPost(), entry.getKey(), "post", openAPIFilePath);
            validateSingleResourceExtensions(entry.getValue().getPut(), entry.getKey(), "put", openAPIFilePath);
            validateSingleResourceExtensions(entry.getValue().getPatch(), entry.getKey(), "patch", openAPIFilePath);
            validateSingleResourceExtensions(entry.getValue().getHead(), entry.getKey(), "head", openAPIFilePath);
            validateSingleResourceExtensions(entry.getValue().getDelete(), entry.getKey(), "delete", openAPIFilePath);
            validateSingleResourceExtensions(entry.getValue().getOptions(), entry.getKey(), "options", openAPIFilePath);
            validateSingleResourceExtensions(entry.getValue().getTrace(), entry.getKey(), "trace", openAPIFilePath);
        });
    }

    /**
     * Validate Resource level extensions for Single Resource
     *
     * @param operation       {@link Operation} object
     * @param pathItem        path name
     * @param operationName   operation name
     * @param openAPIFilePath file path to openAPI definition
     */
    private static void validateSingleResourceExtensions(Operation operation, String pathItem, String operationName,
                                                         String openAPIFilePath) {
        if (operation == null || operation.getExtensions() == null) {
            return;
        }
        //todo: validate policy
        validateSingleResourceInterceptors(operation, pathItem, operationName, openAPIFilePath);
    }

    /**
     * Validate Resource interceptors for Single Resource
     *
     * @param operation       {@link Operation} object
     * @param pathItem        path name
     * @param operationName   operation name
     * @param openAPIFilePath file path to openAPI definition
     */
    private static void validateSingleResourceInterceptors(Operation operation, String pathItem, String operationName,
                                                           String openAPIFilePath) {
        //validate request interceptor
        Optional<Object> requestInterceptor = Optional.ofNullable(operation.getExtensions()
                .get(OpenAPIConstants.REQUEST_INTERCEPTOR));
        requestInterceptor.ifPresent(value -> validateInterceptorAvailability(value.toString(), true,
                openAPIFilePath, pathItem, operationName));
        //validate response interceptor
        Optional<Object> responseInterceptor = Optional.ofNullable(operation.getExtensions()
                .get(OpenAPIConstants.RESPONSE_INTERCEPTOR));
        responseInterceptor.ifPresent(value -> validateInterceptorAvailability(value.toString(), false,
                openAPIFilePath, pathItem, operationName));
    }

    /**
     * set the security for API from 'security' section in openAPI.
     * Default value is "oauth2".
     *
     * @param api     {@link ExtendedAPI} object
     * @param openAPI {@link OpenAPI} object
     */
    private static void setMgwAPISecurityAndScopes(ExtendedAPI api, OpenAPI openAPI) {
        String[] securitySchemasAndScopes = generateMgwSecuritySchemasAndScopes(openAPI.getSecurity());
        String securitySchemas = securitySchemasAndScopes[0];
        String scopes = securitySchemasAndScopes[1];
        //if securitySchemas String is null, set to oauth2
        if (StringUtils.isEmpty(securitySchemas)) {
            securitySchemas = APISecurity.oauth2.name();
        }
        api.setMgwApiSecurity(securitySchemas);
        api.setMgwApiScope(scopes);
    }

    /**
     * generate String array with security schema and scopes when the {@link SecurityRequirement} list mentioned
     * under {@link OpenAPI} object or {@link Operation} object is provided.
     * Resulted array contains two elements.
     * First element contains set of comma separated security schema types (oauth2 and basic).
     * Second element contains set of comma separated scopes.
     *
     * @param securityRequirementList {@link List<SecurityRequirement>} object
     * @return String array with two elements {'schema','scopes'} (ex. {"oauth2", "read:pets,write:pets"}
     */
    private static String[] generateMgwSecuritySchemasAndScopes(List<SecurityRequirement> securityRequirementList) {
        String securitySchemas = null;
        String scopes = null;
        List<String> securitySchemaList = new ArrayList<>(2);
        List<String> scopeList = new ArrayList<>();
        if (securityRequirementList != null) {
            securityRequirementList.forEach(value -> value.forEach((k, v) -> {
                //check if the key's type is oauth2
                if (oauthSecuritySchemaList.contains(k)) {
                    if (!securitySchemaList.contains(APISecurity.oauth2.name())) {
                        securitySchemaList.add(APISecurity.oauth2.name());
                    }
                    //if oauth2, add all the available scopes
                    v.forEach(scope -> {
                        if (!scopeList.contains(scope)) {
                            scopeList.add(scope);
                        }
                    });
                    //if the key's type is basic
                } else if (basicSecuritySchemaList.contains(k) &&
                        !securitySchemaList.contains(APISecurity.basic.name())) {
                    securitySchemaList.add(APISecurity.basic.name());
                }
            }));
            //generate security schema String
            for (String schema : securitySchemaList) {
                securitySchemas = StringUtils.isEmpty(securitySchemas) ? schema : securitySchemas + "," + schema;
            }
            //generate scopes string
            for (String scope : scopeList) {
                scope = '"' + scope + '"';
<<<<<<< HEAD

=======
>>>>>>> ed0f9536
                scopes = StringUtils.isEmpty(scopes) ? scope : scopes + "," + scope;
            }
        }
        return new String[]{securitySchemas, scopes};
    }

    public static BasicAuth getMgwResourceBasicAuth(Operation operation) {
        String securitySchemas = generateMgwSecuritySchemasAndScopes(operation.getSecurity())[0];
        if(StringUtils.isEmpty(securitySchemas)){
            return null;
        }
        return generateBasicAuthFromSecurity(securitySchemas);
    }

    /**
     * Get resource level security scopes of {@link Operation} if the security scheme is oauth2.
     *
     * @param operation {@link Operation}
     * @return comma separated set of scopes (ex. 'read:pets, write:pets')
     */
    public static String getMgwResourceScope(Operation operation) {
        return generateMgwSecuritySchemasAndScopes(operation.getSecurity())[1];
    }

    /**
     * When the security schema string is provided as a comma separated set of values
     * generate the corresponding schema string.
     *
     * @param schemas comma separated security security schema types (ex. basic,oauth2)
     * @return {@link BasicAuth} object
     */
    public static BasicAuth generateBasicAuthFromSecurity(String schemas){
        BasicAuth basicAuth = new BasicAuth();
        boolean basic = false;
        boolean oauth2 = false;
        String[] schemasArray = schemas.trim().split("\\s*,\\s*");
        for (String s : schemasArray) {
            if (s.equalsIgnoreCase("basic")) {
                basic = true;
            } else if (s.equalsIgnoreCase("oauth2")) {
                oauth2 = true;
            }
        }
        if (basic && oauth2) {
            basicAuth.setOptional(true);
            basicAuth.setRequired(false);
        } else if (basic) {
            basicAuth.setRequired(true);
            basicAuth.setOptional(false);
        } else if (oauth2) {
            basicAuth.setOptional(false);
            basicAuth.setRequired(false);
        }
        return basicAuth;
    }

    /**
     * validate API name and version.
     *
     * @param openAPI         {@link OpenAPI} object
     * @param openAPIFilePath file path to openAPI definition
     */
    private static void validateAPINameAndVersion(OpenAPI openAPI, String openAPIFilePath) {
        String apiNameVersion = openAPI.getInfo().getTitle() + ":" + openAPI.getInfo().getVersion();
        if (apiNameVersionMap.containsKey(apiNameVersion)) {
            throw new CLIRuntimeException("The API '" + openAPI.getInfo().getTitle() + "' version '" +
                    openAPI.getInfo().getVersion() + "' is duplicated across multiple openAPI definitions. \n" +
                    apiNameVersionMap.get(apiNameVersion) + "\n" + openAPIFilePath);
        }
        apiNameVersionMap.put(apiNameVersion, openAPIFilePath);
    }

    /**
     * validate the openAPI definition
     *
     * @param openAPI         {@link OpenAPI} object
     * @param openAPIFilePath file path to openAPI definition
     */
    public static void validateOpenAPIDefinition(OpenAPI openAPI, String openAPIFilePath) {
        validateAPINameAndVersion(openAPI, openAPIFilePath);
        validateBasepath(openAPI, openAPIFilePath);
        validateEndpointAvailability(openAPI, openAPIFilePath);
        validateAPIInterceptors(openAPI, openAPIFilePath);
        validateResourceExtensionsForSinglePath(openAPI, openAPIFilePath);
        setOauthSecuritySchemaList(openAPI);
        setBasicSecuritySchemaList(openAPI);
        setOpenAPIDefinitionEndpointReferenceExtensions(openAPI.getExtensions());
    }

    /**
     * store the security schemas of type "oauth2"
     *
     * @param openAPI {@link OpenAPI} object
     */
    private static void setOauthSecuritySchemaList(OpenAPI openAPI) {
        //Since the security schema list needs to instantiated per each API
        oauthSecuritySchemaList = new ArrayList<>();
        if (openAPI.getComponents() == null || openAPI.getComponents().getSecuritySchemes() == null) {
            return;
        }
        openAPI.getComponents().getSecuritySchemes().forEach((key, value1) -> {
            if (value1.getType() == SecurityScheme.Type.OAUTH2 ||
                    (value1.getType() == SecurityScheme.Type.HTTP && value1.getScheme().toLowerCase().equals("jwt"))) {
                oauthSecuritySchemaList.add(key);
            }
        });
    }

    /**
     * store the security schemas of type "basic"
     *
     * @param openAPI {@link OpenAPI} object
     */
    private static void setBasicSecuritySchemaList(OpenAPI openAPI) {
        //Since the security schema list needs to instantiated per each API
        basicSecuritySchemaList = new ArrayList<>();
        if (openAPI.getComponents() == null || openAPI.getComponents().getSecuritySchemes() == null) {
            return;
        }
        openAPI.getComponents().getSecuritySchemes().forEach((key, value1) -> {
            if (value1.getType() == SecurityScheme.Type.HTTP && value1.getScheme().toLowerCase().equals("basic")) {
                basicSecuritySchemaList.add(key);
            }
        });
    }

    /**
     * store the endpoint extensions which are used as references
     *
     * @param extensions {@link Map<String,Object>} object
     */
    private static void setOpenAPIDefinitionEndpointReferenceExtensions(Map<String, Object> extensions) {
        if (extensions.get(OpenAPIConstants.ENDPOINTS) != null) {
            try {
                TypeReference<List<Map<Object, Object>>> typeRef1 = new TypeReference<List<Map<Object, Object>>>() {

                };
                endPointReferenceExtensions = objectMapper
                        .convertValue(extensions.get(OpenAPIConstants.ENDPOINTS), typeRef1);
            } catch (IllegalArgumentException e) {
                throw new CLIRuntimeException(
                        "Open API \"" + OpenAPIConstants.ENDPOINTS + "\" extension format is " + "wrong : " + e
                                .getMessage(), e);
            }
        }
    }

    /**
     * validate the availability of endpoints.
     * If the api-level endpoints are not provided and there are resources with no endpoints assigned,
     * an exception will be thrown.
     *
     * @param openAPI         {@link OpenAPI} object
     * @param openAPIFilePath file path to openAPI definition
     */
    private static void validateEndpointAvailability(OpenAPI openAPI, String openAPIFilePath) {
        if (openAPI.getExtensions().get(OpenAPIConstants.PRODUCTION_ENDPOINTS) != null ||
                openAPI.getExtensions().get(OpenAPIConstants.SANDBOX_ENDPOINTS) != null) {
            return;
        }
        boolean EpsUnavailableForAll = openAPI.getPaths().entrySet().stream().anyMatch(path ->
                isResourceEpUnavailable(path.getValue().getGet()) || isResourceEpUnavailable(path.getValue().getPost()) ||
                        isResourceEpUnavailable(path.getValue().getPut()) ||
                        isResourceEpUnavailable(path.getValue().getTrace()) ||
                        isResourceEpUnavailable(path.getValue().getHead()) ||
                        isResourceEpUnavailable(path.getValue().getDelete()) ||
                        isResourceEpUnavailable(path.getValue().getPatch()) ||
                        isResourceEpUnavailable(path.getValue().getOptions())
        );
        if (EpsUnavailableForAll) {
            throw new CLIRuntimeException("'" + OpenAPIConstants.PRODUCTION_ENDPOINTS + "' and '" +
                    OpenAPIConstants.SANDBOX_ENDPOINTS + "' properties are not included under API Level in openAPI " +
                    "definition '" + openAPIFilePath + "'. Please include at least one of them under API Level or " +
                    "provide those properties for all the resources to overcome this issue.");
        }
    }

    private static boolean isResourceEpUnavailable(Operation operation) {
        if (operation != null && operation.getExtensions().get(OpenAPIConstants.PRODUCTION_ENDPOINTS) == null &&
                operation.getExtensions().get(OpenAPIConstants.SANDBOX_ENDPOINTS) == null) {
            return true;
        }
        return false;
    }
}<|MERGE_RESOLUTION|>--- conflicted
+++ resolved
@@ -825,10 +825,6 @@
             //generate scopes string
             for (String scope : scopeList) {
                 scope = '"' + scope + '"';
-<<<<<<< HEAD
-
-=======
->>>>>>> ed0f9536
                 scopes = StringUtils.isEmpty(scopes) ? scope : scopes + "," + scope;
             }
         }
