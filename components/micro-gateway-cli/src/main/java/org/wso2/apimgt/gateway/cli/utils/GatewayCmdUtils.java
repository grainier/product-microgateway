--- conflicted
+++ resolved
@@ -67,44 +67,6 @@
     private static boolean verboseLogsEnabled = setVerboseEnabled();
     private static final String openAPISpec2 = "2";
 
-<<<<<<< HEAD
-=======
-    public static Etcd getEtcd() {
-        return etcd;
-    }
-
-    public static void setEtcd(Etcd etcd) {
-        GatewayCmdUtils.etcd = etcd;
-    }
-
-    //todo: change this later after being finalized
-    public static void saveEtcdEnabled(String projectName, boolean isEnabled){
-        createFileIfNotExist(getProjectTargetGenDirectoryPath(projectName), "internal.conf");
-        Map<String, String> confMap = new HashMap<>(1);
-        confMap.put("isEtcdEnabled", String.valueOf(isEnabled));
-        try {
-            writeMapToFile(confMap, getProjectTargetGenDirectoryPath(projectName) + File.separator + "internal.conf");
-        } catch (IOException e){
-            throw new CLIInternalException("Error while writing etcdEnabled to the internal.conf file", e);
-        }
-    }
-
-    public static boolean getEtcdEnabled(String projectName){
-        String internalConfPath = getProjectTargetGenDirectoryPath(projectName)+ File.separator + "internal.conf";
-        if(!(new File(internalConfPath)).exists()){
-            return false;
-        }
-        try{
-            return Boolean.valueOf(readFileToMap(internalConfPath).get("isEtcdEnabled"));
-        } catch (IOException e){
-            throw new CLIInternalException("Error while reading the internal.conf file", e);
-        } catch (ClassNotFoundException e) {
-            throw new CLIInternalException("Error while while reading the internal.conf file", e);
-        }
-
-    }
-
->>>>>>> 5be5a621
     public static Config getConfig() {
         return config;
     }
