/*
 *  Copyright (c) 2018, WSO2 Inc. (http://www.wso2.org) All Rights Reserved.
 *
 *  WSO2 Inc. licenses this file to you under the Apache License,
 *  Version 2.0 (the "License"); you may not use this file except
 *  in compliance with the License.
 *  You may obtain a copy of the License at
 *
 *    http://www.apache.org/licenses/LICENSE-2.0
 *
 *  Unless required by applicable law or agreed to in writing,
 *  software distributed under the License is distributed on an
 *  "AS IS" BASIS, WITHOUT WARRANTIES OR CONDITIONS OF ANY
 *  KIND, either express or implied.  See the License for the
 *  specific language governing permissions and limitations
 *  under the License.
 */
package org.wso2.apimgt.gateway.cli.utils;

import org.apache.commons.io.FileUtils;
import org.apache.commons.lang3.ArrayUtils;
import org.apache.commons.lang3.StringUtils;
import org.slf4j.Logger;
import org.slf4j.LoggerFactory;
import org.wso2.apimgt.gateway.cli.cipher.AESCipherTool;
import org.wso2.apimgt.gateway.cli.cipher.AESCipherToolException;
import org.wso2.apimgt.gateway.cli.codegen.CodeGenerationContext;
import org.wso2.apimgt.gateway.cli.config.TOMLConfigParser;
import org.wso2.apimgt.gateway.cli.constants.GatewayCliConstants;
import org.wso2.apimgt.gateway.cli.exception.CLIInternalException;
import org.wso2.apimgt.gateway.cli.exception.CLIRuntimeException;
import org.wso2.apimgt.gateway.cli.exception.CliLauncherException;
import org.wso2.apimgt.gateway.cli.exception.ConfigParserException;
import org.wso2.apimgt.gateway.cli.hashing.HashUtils;
import org.wso2.apimgt.gateway.cli.model.config.Config;
import org.wso2.apimgt.gateway.cli.model.config.ContainerConfig;
import org.wso2.apimgt.gateway.cli.model.config.Etcd;
import org.wso2.apimgt.gateway.cli.model.rest.APICorsConfigurationDTO;
import org.wso2.apimgt.gateway.cli.model.rest.ext.ExtendedAPI;

import java.io.BufferedReader;
import java.io.IOException;
import java.io.InputStream;
import java.io.InputStreamReader;
import java.io.File;
import java.io.FileInputStream;
import java.io.FileOutputStream;
import java.io.FileReader;
import java.io.FileWriter;
import java.io.ObjectInputStream;
import java.io.ObjectOutputStream;
import java.io.PrintStream;
import java.nio.charset.StandardCharsets;
import java.nio.file.Files;
import java.nio.file.Paths;
import java.nio.file.StandardCopyOption;
import java.util.List;
import java.util.Map;

public class GatewayCmdUtils {

    private static final Logger logger = LoggerFactory.getLogger(GatewayCmdUtils.class);
    private static Config config;
    private static ContainerConfig containerConfig;
    private static CodeGenerationContext codeGenerationContext;
    private static Etcd etcd;
    private static final String algorithm = "AES";
    private static boolean verboseLogsEnabled = setVerboseEnabled();

    public static Etcd getEtcd() {
        return etcd;
    }

    public static void setEtcd(Etcd etcd) {
        GatewayCmdUtils.etcd = etcd;
    }

    public static Config getConfig() {
        return config;
    }

    public static void setConfig(Config configFromFile) {
        config = configFromFile;
    }

    public static CodeGenerationContext getCodeGenerationContext() {
        return codeGenerationContext;
    }

    public static void setCodeGenerationContext(CodeGenerationContext codeGenerationContext) {
        GatewayCmdUtils.codeGenerationContext = codeGenerationContext;
    }

    /**
     * Read file as string
     *
     * @param path       to the file
     * @param inResource whether file is in resources directory of jar or not
     * @return file content
     * @throws IOException if file read went wrong
     */
    public static String readFileAsString(String path, boolean inResource) throws IOException {
        InputStream is;
        if (inResource) {
            path = getUnixPath(path);
            is = ClassLoader.getSystemResourceAsStream(path);
        } else {
            is = new FileInputStream(new File(path));
        }
        InputStreamReader inputStreamREader = null;
        BufferedReader br = null;
        StringBuilder sb = new StringBuilder();
        try {
            inputStreamREader = new InputStreamReader(is, StandardCharsets.UTF_8);
            br = new BufferedReader(inputStreamREader);
            String content = br.readLine();
            if (content == null) {
                return sb.toString();
            }

            sb.append(content);

            while ((content = br.readLine()) != null) {
                sb.append('\n').append(content);
            }
        } finally {
            if (inputStreamREader != null) {
                try {
                    inputStreamREader.close();
                } catch (IOException ignore) {
                }
            }
            if (br != null) {
                try {
                    br.close();
                } catch (IOException ignore) {
                }
            }
        }
        return sb.toString();
    }

    /**
     * Create usage exception
     *
     * @param errorMsg error message
     * @return created usage exception
     */
    public static CliLauncherException createUsageException(String errorMsg) {
        CliLauncherException launcherException = new CliLauncherException();
        launcherException.addMessage("micro-gw: " + errorMsg);
        launcherException.addMessage("Run 'micro-gw help' for usage.");
        return launcherException;
    }

    /**
     * Create validation exception
     * requires to set a system property to avoid ballerina compilation errors
     *
     * @param errorMsg Error message
     * @return         CLIRuntimeException with the added error message
     */
    public static CLIRuntimeException createValidationException(String errorMsg, Logger logger){
        logger.error(errorMsg);
        return new CLIRuntimeException(errorMsg);
    }

    /**
     * Create validation exception
     * requires to set a system property to avoid ballerina compilation errors
     *
     * @param errorMsg Error message
     * @return         CLIRuntimeException with the added error message
     */
    public static CLIRuntimeException createValidationException(String errorMsg, Exception e, Logger logger){
        logger.error(errorMsg);
        return new CLIRuntimeException(errorMsg, e);
    }

    /**
     * Convert first letter to lower case
     *
     * @param s string
     * @return first letter lower case string
     */
    public static String makeFirstLetterLowerCase(String s) {
        if (s == null) {
            return null;
        }
        char[] c = s.toCharArray();
        c[0] = Character.toLowerCase(c[0]);
        return new String(c);
    }

    /**
     * Encrypt given value with provided secret
     *
     * @param value  value to encrypt
     * @param secret encryption key
     * @return encrypted value
     */
    public static String encrypt(String value, String secret) {
        try {
            AESCipherTool cipherTool = new AESCipherTool(secret);
            return cipherTool.encrypt(value);
        } catch (AESCipherToolException e) {
            throw createUsageException("failed to encrypt client secret");
        }
    }

    /**
     * Decrypt given value with provided secret
     *
     * @param value  value to decrypt
     * @param secret decryption key
     * @return decrypted value
     */
    public static String decrypt(String value, String secret) {
        try {
            AESCipherTool cipherTool = new AESCipherTool(secret);
            return cipherTool.decrypt(value);
        } catch (AESCipherToolException e) {
            throw createUsageException("failed to decrypt client secret");
        }
    }

    /**
     * Returns current user dir
     *
     * @return current user dir
     */
    public static String getUserDir() {
        String currentDirProp = System.getProperty(GatewayCliConstants.SYS_PROP_CURRENT_DIR);
        if (currentDirProp != null) {
            return currentDirProp;
        } else {
            return System.getProperty(GatewayCliConstants.SYS_PROP_USER_DIR);
        }
    }

    /**
     * Get cli home location
     *
     * @return cli home location
     */
    public static String getCLIHome() {
        return System.getProperty(GatewayCliConstants.CLI_HOME);
    }

    /**
     * Get cli library location
     *
     * @return cli lib location
     */
    public static String getCLILibPath() {
        return getCLIHome() + File.separator + GatewayCliConstants.CLI_LIB;
    }

    /**
     * Get resources file directory path
     *
     * @return resources file directory path
     */
    public static String getResourceFolderLocation() {
        return System.getProperty(GatewayCliConstants.CLI_HOME) + File.separator
                + GatewayCliConstants.GW_DIST_RESOURCES;
    }

    /**
     * Get resources file directory path
     *
     * @return resources file directory path
     */
    public static String getLoggingPropertiesFileLocation() {
        return System.getProperty(GatewayCliConstants.CLI_HOME) + File.separator + GatewayCliConstants.CLI_CONF
                + File.separator + GatewayCliConstants.LOGGING_PROPERTIES_FILENAME;
    }

    /**
     * Get filters folder location
     *
     * @return filters folder location
     */
    public static String getDefinitionsLocation() {
        return getResourceFolderLocation() + File.separator + GatewayCliConstants.GW_DIST_DEFINITIONS;
    }

    /**
     * Get filters folder location
     *
     * @return filters folder location
     */
    public static String getFiltersFolderLocation() {
        return getResourceFolderLocation() + File.separator + GatewayCliConstants.GW_DIST_FILTERS;
    }

    /**
     * Get policies folder location
     *
     * @return policies folder location
     */
    public static String getPoliciesFolderLocation() {
        return getResourceFolderLocation() + File.separator + GatewayCliConstants.GW_DIST_POLICIES;
    }

    /**
     * Get config folder location
     *
     * @return config folder location
     */
    private static String getConfigFolderLocation() {
        return getResourceFolderLocation() + File.separator + GatewayCliConstants.GW_DIST_CONF;
    }

    /**
     * Get temp folder location
     *
     * @param projectName name of the project
     * @return temp folder location
     */
    private static String getProjectTempFolderLocation(String projectName) {
        return getProjectDirectoryPath(projectName) + File.separator + GatewayCliConstants.TEMP_DIR_NAME;
    }

    /**
     * Create a project structure for a particular project name.
     *
     * @param projectName name of the project
     */
    public static void createProjectStructure(String projectName) throws IOException {
        File projectDir = createFolderIfNotExist(getUserDir() + File.separator + projectName);

        String interceptorsPath = projectDir + File.separator + GatewayCliConstants.PROJECT_INTERCEPTORS_DIR;
        createFolderIfNotExist(interceptorsPath);

        String targetDirPath = projectDir + File.separator + GatewayCliConstants.PROJECT_TARGET_DIR;
        createFolderIfNotExist(targetDirPath);

        String confDirPath = projectDir + File.separator + GatewayCliConstants.PROJECT_CONF_DIR;
        createFolderIfNotExist(confDirPath);

        String definitionsPath = projectDir + File.separator + GatewayCliConstants.PROJECT_API_DEFINITIONS_DIR;
        createFolderIfNotExist(definitionsPath);

        String genDirPath = projectDir + File.separator + GatewayCliConstants.PROJECT_GEN_DIR;
        createFolderIfNotExist(genDirPath);

        createFileIfNotExist(projectDir.getPath(), GatewayCliConstants.PROJECT_DEFINITION_FILE);
        createFileIfNotExist(projectDir.getPath(), GatewayCliConstants.PROJECT_POLICIES_FILE);

        String policyResPath = getDefinitionsLocation() + File.separator + GatewayCliConstants.GW_DIST_POLICIES_FILE;
        File policyResFile = new File(policyResPath);
        File policesFile = new File(projectDir + File.separator + GatewayCliConstants.PROJECT_POLICIES_FILE);

        if (Files.exists(policyResFile.toPath())) {
            FileUtils.copyFile(policyResFile, policesFile);
        } else {
            throw new CLIRuntimeException("Policy definition not found in CLI_HOME");
        }

        createGenDirectoryStructure(genDirPath);
    }

    /**
     * Save openAPI definition (developer first approach)
     *
     * @param projectName   project name
     * @param apiDefinition api Definition as String
     */
    public static void saveSwaggerDefinition(String projectName, String apiDefinition, String apiId) {
        if (apiDefinition.isEmpty()) {
            throw new CLIInternalException("No swagger definition is provided to generate API");
        }
        try {
            writeContent(apiDefinition, new File(getProjectGenSwaggerPath(projectName, apiId)));
        } catch (IOException e) {
            throw new CLIInternalException("Error while copying the swagger to the project directory");
        }
    }

    private static void saveSwaggerDefinitionForSingleAPI(String projectName, ExtendedAPI api) {
        String swaggerString = OpenAPICodegenUtils.generateSwaggerString(api);
        String apiId = HashUtils.generateAPIId(api.getName(), api.getVersion());
        GatewayCmdUtils.saveSwaggerDefinition(projectName, swaggerString, apiId);
    }

    /**
     * Save swagger definition for multiple APIs.
     *
     * @param projectName project name
     * @param apis        API object List
     */
    public static void saveSwaggerDefinitionForMultipleAPIs(String projectName, List<ExtendedAPI> apis) {
        for (ExtendedAPI api : apis) {
            saveSwaggerDefinitionForSingleAPI(projectName, api);
        }
    }

    /**
     * Create a micro gateway distribution for the provided project name
     *
     * @param projectName name of the project
     * @throws IOException error while creating micro gateway distribution
     */
    public static void createProjectGWDistribution(String projectName) throws IOException {
        createTargetGatewayDistStructure(projectName);

        String distPath = getTargetDistPath(projectName);
        String gwDistPath = getTargetGatewayDistPath(projectName);
        copyFolder(getCLIHome() + File.separator + GatewayCliConstants.CLI_LIB + File.separator
                + GatewayCliConstants.CLI_RUNTIME, gwDistPath + File.separator + GatewayCliConstants.GW_DIST_RUNTIME);
        copyTargetDistBinScripts(projectName);
        copyTargetDistBalx(projectName);

        //copy micro-gw.conf file to the distribution
        copyFilesToSources(
                GatewayCmdUtils.getConfigFolderLocation() + File.separator + GatewayCliConstants.GW_DIST_CONF_FILE,
                gwDistPath + File.separator + GatewayCliConstants.GW_DIST_CONF + File.separator
                        + GatewayCliConstants.GW_DIST_CONF_FILE);

        String targetPath = getProjectTargetDirectoryPath(projectName);//target
        String zipFileName = GatewayCliConstants.GW_DIST_PREFIX + projectName + GatewayCliConstants.EXTENSION_ZIP;//micro-gw-projname.zip
        //creating an archive of the distribution
        ZipUtils.zip(distPath, targetPath + File.separator + zipFileName);

        // clean the target folder while keeping the distribution zip file
        cleanFolder(targetPath, ArrayUtils.add(GatewayCliConstants.PROJECTS_TARGET_DELETE_FILES,
                projectName + GatewayCliConstants.EXTENSION_BALX));
    }

    /**
     * Creates the distribution structure for the project name
     *
     * @param projectName name of the label
     */
    private static void createTargetGatewayDistStructure(String projectName) {
        //path : {projectName}/target
        String projectTargetPath = getProjectTargetDirectoryPath(projectName);
        createFolderIfNotExist(projectTargetPath);

        //path : {projectName}/target/distribution
        String distPath = getTargetDistPath(projectName);
        createFolderIfNotExist(distPath);

        //path : {projectName}/target/distribution/micro-gw-{projectName}
        String distMicroGWPath = getTargetGatewayDistPath(projectName);
        createFolderIfNotExist(distMicroGWPath);

        //path : {projectName}/target/distribution/micro-gw-{projectName}/bin
        String distBinPath = distMicroGWPath + File.separator + GatewayCliConstants.GW_DIST_BIN;
        createFolderIfNotExist(distBinPath);

        //path : {projectName}/target/distribution/micro-gw-{projectName}/conf
        String distConfPath = distMicroGWPath + File.separator + GatewayCliConstants.GW_DIST_CONF;
        createFolderIfNotExist(distConfPath);

        //path : {projectName}/target/distribution/micro-gw-{projectName}/logs
        String logsDirPath = distMicroGWPath + File.separator + GatewayCliConstants.PROJECT_LOGS_DIR;
        createFolderIfNotExist(logsDirPath);

        //path : {projectName}/target/distribution/micro-gw-{projectName}/logs/access_logs
        createFileIfNotExist(logsDirPath, GatewayCliConstants.ACCESS_LOG_FILE);

        //path : {projectName}/target/distribution/micro-gw-{projectName}/exec
        String distExec = distMicroGWPath + File.separator + GatewayCliConstants.GW_DIST_EXEC;
        createFolderIfNotExist(distExec);

        //path : {label}/target/distribution/micro-gw-{label}/api-usage-data
        String apiUsageDir = distMicroGWPath + File.separator + GatewayCliConstants.PROJECT_API_USAGE_DIR;
        createFolderIfNotExist(apiUsageDir);
    }

    /**
     * Load the stored resource hash content from the CLI temp folder
     *
     * @param projectName name of the project
     * @return stored resource hash content from the CLI temp folder
     * @throws IOException error while loading stored resource hash content
     */
    public static String loadStoredResourceHashes(String projectName) throws IOException {
        String resourceHashFileLocation = getResourceHashHolderFileLocation(projectName);
        String content = null;
        if (new File(resourceHashFileLocation).exists()) {
            content = GatewayCmdUtils.readFileAsString(resourceHashFileLocation, false);
        }
        return content;
    }

    /**
     * Saves the resource hash content to the CLI temp folder
     *
     * @param content     resource hash content
     * @param projectName name of the project
     * @throws IOException error while saving resource hash content
     */
    public static void storeResourceHashesFileContent(String content, String projectName) throws IOException {
        String tempDirPath = getProjectTempFolderLocation(projectName);
        createFolderIfNotExist(tempDirPath);

        String resourceHashesFileLocation = getResourceHashHolderFileLocation(projectName);
        File pathFile = new File(resourceHashesFileLocation);
        if (!pathFile.exists()) {
            boolean created = pathFile.createNewFile();
            if (created) {
                logger.trace("Hashed file: {} created. ", resourceHashesFileLocation);
            } else {
                logger.error("Failed to create hash file: {} ", resourceHashesFileLocation);
                throw new CLIInternalException("Error occurred while setting up the workspace structure");
            }
        }
        //Write Content
        writeContent(content, pathFile);
    }

    /**
     * Validate the list of main args and returns the first element.
     *
     * @param mainArgs List of main args provided to the command
     * @return first element
     */
    public static String getSingleArgument(List<String> mainArgs) {
        if (mainArgs.size() != 1) {
            throw new CLIRuntimeException("Only one argument accepted, "
                    + "but provided: " + String.join(",", mainArgs));
        } else {
            return mainArgs.get(0);
        }
    }

    /**
     * Get resource hash holder file path
     *
     * @param projectName name of the project
     * @return resource hash holder file path
     */
    private static String getResourceHashHolderFileLocation(String projectName) {
        return getProjectTempFolderLocation(projectName) + File.separator
                + GatewayCliConstants.RESOURCE_HASH_HOLDER_FILE_NAME;
    }


    /**
     * Get library zip files hash holder file path with in the CLI tool
     *
     * @return library zip hash holder file path of the CLI tool
     */
    public static String getCLILibHashHolderFileLocation() {
        return getCLIHome() + File.separator + GatewayCliConstants.TEMP_DIR_NAME + File.separator + GatewayCliConstants
                .LIB_HASH_HOLDER_FILE_NAME;
    }

    /**
     * Get the distribution path for a given project name
     *
     * @param projectName name of the project
     * @return distribution path for a given project name
     */
    private static String getTargetDistPath(String projectName) {
        return getProjectTargetDirectoryPath(projectName) + File.separator + GatewayCliConstants.GW_TARGET_DIST;
    }

    /**
     * Get the gateway distribution path for a given project name
     *
     * @param projectName name of the project
     * @return gateway distribution path for a given project name
     */
    private static String getTargetGatewayDistPath(String projectName) {
        return getTargetDistPath(projectName) + File.separator + GatewayCliConstants.GW_DIST_PREFIX + projectName;
    }

    /**
     * Copies shell scripts to the distribution location
     *
     * @param projectName name of the project
     * @throws IOException error while coping scripts
     */
    private static void copyTargetDistBinScripts(String projectName) throws IOException {
        String targetPath = getTargetGatewayDistPath(projectName);
        String binDir = targetPath + File.separator
                + GatewayCliConstants.GW_DIST_BIN + File.separator;

        String linuxShContent = readFileAsString(GatewayCliConstants.GW_DIST_SH_PATH, true);
        linuxShContent = linuxShContent.replace(GatewayCliConstants.LABEL_PLACEHOLDER, projectName);
        File shPathFile = new File(binDir + GatewayCliConstants.GW_DIST_SH);
        saveScript(linuxShContent, shPathFile);

        String winBatContent = readFileAsString(GatewayCliConstants.GW_DIST_BAT_PATH, true);
        winBatContent = winBatContent.replace(GatewayCliConstants.LABEL_PLACEHOLDER, projectName);
        File batPathFile = new File(binDir + GatewayCliConstants.GW_DIST_BAT);
        saveScript(winBatContent, batPathFile);
    }

    /**
     * Copies balx binaries to the distribution location
     *
     * @param projectName name of the project
     * @throws IOException error while coping balx files
     */
    private static void copyTargetDistBalx(String projectName) throws IOException {
        String projectGenTargetDirectoryPath = getProjectGenDirectoryPath(projectName) + File.separator +
                GatewayCliConstants.PROJECT_TARGET_DIR;
        String gatewayDistExecPath =
                getTargetGatewayDistPath(projectName) + File.separator + GatewayCliConstants.GW_DIST_EXEC;
        File gatewayDistExecPathFile = new File(
                gatewayDistExecPath + File.separator + projectName + GatewayCliConstants.EXTENSION_BALX);
        File balxSourceFile = new File(
                projectGenTargetDirectoryPath + File.separator + projectName + GatewayCliConstants.EXTENSION_BALX);
        if (balxSourceFile.exists()) {
            FileUtils.copyFile(balxSourceFile, gatewayDistExecPathFile);
        } else {
            throw new CLIInternalException(projectName + ".balx could not be found in " + projectGenTargetDirectoryPath);
        }
    }

    /**
     * Returns location of the main configuration file of given project root
     *
     * @return path configuration file
     */
    public static String getMainConfigLocation() {
        return getCLIHome() + File.separator + GatewayCliConstants.GW_DIST_CONF + File.separator
                + GatewayCliConstants.MAIN_CONFIG_FILE_NAME;
    }

    /**
     * Returns path to the project conf folder
     *
     * @return path to the project conf folder
     */
    private static String getProjectConfigDirPath(String projectName) {
        return getProjectDirectoryPath(projectName) + File.separator + GatewayCliConstants.PROJECT_CONF_DIR;
    }

    /**
     * Returns location of the deployment configuration file of given project
     *
     * @param projectName name of the project
     * @return path to deployment configuration file
     */
    public static String getDeploymentConfigLocation(String projectName) {
        return getProjectConfigDirPath(projectName) + File.separator + GatewayCliConstants.DEPLOYMENT_CONFIG_FILE_NAME;
    }

    /**
     * Returns path to the given project in the current working directory
     *
     * @param projectName name of the project
     * @return path to the given project in the current working directory
     */
    public static String getProjectDirectoryPath(String projectName) {
        // TODO: do we need to change this?
        return new File(projectName).getAbsolutePath();
    }

    /**
     * Returns path to the /gen of a given project in the current working directory
     *
     * @param projectName name of the project
     * @return path to the /src of a given project in the current working directory
     */
    public static String getProjectGenDirectoryPath(String projectName) {
        return getProjectDirectoryPath(projectName) + File.separator
                + GatewayCliConstants.PROJECT_GEN_DIR;
    }

    /**
     * Returns path to the /gen/src of a given project in the current working directory
     *
     * @param projectName name of the project
     * @return path to the /src of a given project in the current working directory
     */
    public static String getProjectGenSrcDirectoryPath(String projectName) {
        return getProjectDirectoryPath(projectName) + File.separator
                + GatewayCliConstants.PROJECT_GEN_DIR + File.separator + GatewayCliConstants.GEN_SRC_DIR;
    }

    /**
     * Returns path to the /interceptors of a given project in the current working directory
     *
     * @param projectName name of the project
     * @return path to the /src of a given project in the current working directory
     */
    public static String getProjectInterceptorsDirectoryPath(String projectName) {
        return getProjectDirectoryPath(projectName) + File.separator
                + GatewayCliConstants.PROJECT_INTERCEPTORS_DIR;
    }

    /**
     * Returns path to the /gen/src/interceptors of a given project in the current working directory
     *
     * @param projectName name of the project
     * @return path to the /src of a given project in the current working directory
     */
    public static String getProjectGenSrcInterceptorsDirectoryPath(String projectName) {
        return getProjectDirectoryPath(projectName) + File.separator
                + GatewayCliConstants.PROJECT_GEN_DIR + File.separator + GatewayCliConstants.GEN_SRC_DIR
                + File.separator +GatewayCliConstants.PROJECT_INTERCEPTORS_DIR;
    }

    /**
     * Returns path to the /gen/api-definition of a given project in the current working directory
     *
     * @param projectName name of the project
     * @param apiId  md5 hash value of apiName:apiVersion
     *                    * @return path to the /gen/api-definition of a given project in the current working directory
     */
    public static String getProjectGenSwaggerPath(String projectName, String apiId) {
        return getProjectDirectoryPath(projectName) + File.separator +
                GatewayCliConstants.PROJECT_GEN_DIR + File.separator +
                GatewayCliConstants.PROJECT_API_DEFINITIONS_DIR + File.separator + apiId
                + GatewayCliConstants.API_SWAGGER;
    }

    /**
     * Returns path to the /api-definition of a given project in the current working directory
     *
     * @param projectName name of the project
     */
    public static String getProjectSwaggerPath(String projectName) {
        return getProjectDirectoryPath(projectName) + File.separator +
                GatewayCliConstants.PROJECT_API_DEFINITIONS_DIR;
    }

    /**
     * Returns path to the /grpc_service/client of a given project in the current working directory
     *
     * @return path to the /grpc_service/client of a given project in the current working directory
     */
    public static String getProjectGrpcDirectoryPath() {
        return getUserDir() + File.separator
                + GatewayCliConstants.PROJECT_GRPC_SERVICE_DIR + File.separator +
                GatewayCliConstants.PROJECT_GRPC_CLIENT_DIR;
    }

    /**
     * Returns path to the /grpc_service of a given project in the current working directory
     *
     * @return path to the /grpc_service of a given project in the current working directory
     */
    public static String getProjectGrpcSoloDirectoryPath() {
        return getUserDir() + File.separator
                + GatewayCliConstants.PROJECT_GRPC_SERVICE_DIR;
    }

    /**
     * Returns path to the /target of a given project in the current working directory
     *
     * @param projectName name of the project
     * @return path to the /target of a given project in the current working directory
     */
    private static String getProjectTargetDirectoryPath(String projectName) {
        return getProjectDirectoryPath(projectName) + File.separator
                + GatewayCliConstants.PROJECT_TARGET_DIR;
    }

    /**
     * Returns path to the /api-definitions of a given project in the current working directory
     *
     * @param projectName name of the project
     * @return path to the /api-definitionsof a given project in the current working directory
     */
    public static String getProjectAPIDefinitionsDirectoryPath(String projectName) {
        return getProjectDirectoryPath(projectName) + File.separator +
                GatewayCliConstants.PROJECT_GEN_DIR + File.separator +
                GatewayCliConstants.PROJECT_API_DEFINITIONS_DIR;
    }

    /**
     * Returns the path to the microgateway definition file (definition.yaml).
     *
     * @param projectName name of the project
     * @return path to the client-cert-metadata.yaml for a defined version of an API
     */
    public static String getProjectMgwDefinitionFilePath(String projectName) {
        return getProjectDirectoryPath(projectName) + File.separator + GatewayCliConstants.PROJECT_DEFINITION_FILE;
    }

    /**
     * This function recursively copy all the sub folder and files from source to destination file paths
     *
     * @param source      source location
     * @param destination destination location
     * @throws IOException error while copying folder to destination
     */
    public static void copyFolder(String source, String destination) throws IOException {
        File sourceFolder = new File(source);
        File destinationFolder = new File(destination);
        copyFolder(sourceFolder, destinationFolder);
    }

    /**
     * Copy files to resources directory
     *
     * @param sourcePath      source directory path
     * @param destinationPath destionation directory path
     * @throws IOException if file copy went wrong
     */
    public static void copyFilesToSources(String sourcePath, String destinationPath) throws IOException {
        Files.copy(Paths.get(sourcePath), Paths.get(destinationPath), StandardCopyOption.REPLACE_EXISTING);
    }

    /**
     * Cleans the given folder by deleting a set of specified files
     *
     * @param targetPath path of folder to clean
     * @param delete     files to delete
     * @throws IOException error while cleaning the folder
     */
    private static void cleanFolder(String targetPath, String... delete) throws IOException {
        File targetFolder = new File(targetPath);
        logger.debug("Cleaning the target folder: {}", targetPath);
        if (!targetFolder.isDirectory()) {
            logger.warn("Nothing to delete. Target folder {} is not a directory.", targetPath);
            return;
        }
        //Get all files from source directory
        String[] files = targetFolder.list();
        if (files == null) {
            logger.warn("Nothing to delete. Target folder {} is empty.", targetPath);
            return;
        }
        for (String file : files) {
            for (String deleteFile : delete) {
                if (!file.equals(deleteFile)) {
                    logger.trace("Keeping file: {}", file);
                    continue;
                }
                logger.trace("Deleting file: {}", file);
                File fileToDelete = new File(targetFolder, file);
                boolean success;
                if (fileToDelete.isDirectory()) {
                    FileUtils.deleteDirectory(fileToDelete);
                    success = !fileToDelete.exists();
                } else {
                    success = fileToDelete.delete();
                }
                if (success) {
                    logger.trace("Deleting file {} is successful.", file);
                } else {
                    logger.trace("Deleting file {} failed.", file);
                }
            }
        }
        logger.debug("Cleaning the target folder {} complete.", targetPath);
    }

    /**
     * This function recursively copy all the sub folder and files from sourceFolder to destinationFolder
     *
     * @param sourceFolder      source location
     * @param destinationFolder destination location
     * @throws IOException error while copying folder to destination
     */
    private static void copyFolder(File sourceFolder, File destinationFolder) throws IOException {
        //Check if sourceFolder is a directory or file
        //If sourceFolder is file; then copy the file directly to new location
        if (sourceFolder.isDirectory()) {
            //Verify if destinationFolder is already present; If not then create it
            if (!destinationFolder.exists()) {
                boolean created = destinationFolder.mkdir();
                if (created) {
                    logger.trace("Directory: {} created. ", destinationFolder.getAbsolutePath());
                } else {
                    logger.error("Failed to create directory: {} ", destinationFolder.getAbsolutePath());
                    throw new CLIInternalException("Error occurred while setting up the workspace structure");
                }
            }

            //Get all files from source directory
            String[] files = sourceFolder.list();

            if (files != null) {
                //Iterate over all files and copy them to destinationFolder one by one
                for (String file : files) {
                    File srcFile = new File(sourceFolder, file);
                    File destFile = new File(destinationFolder, file);

                    //Recursive function call
                    copyFolder(srcFile, destFile);
                }
            }
        } else {
            //Copy the file content from one place to another
            Files.copy(sourceFolder.toPath(), destinationFolder.toPath(), StandardCopyOption.REPLACE_EXISTING,
                    StandardCopyOption.COPY_ATTRIBUTES);
            //Make it writable, so that next time can clear the files without a permission issue
            boolean success = destinationFolder.setWritable(true);
            if (!success) {
                logger.debug("Setting write permission failed for {}", destinationFolder.getAbsolutePath());
            }
        }
    }

    /**
     * Creates a new folder if not exists
     *
     * @param path folder path
     * @return File object for the created folder
     */
    private static File createFolderIfNotExist(String path) {
        File folder = new File(path);
        if (!folder.exists() && !folder.isDirectory()) {
            boolean created = folder.mkdir();
            if (created) {
                logger.trace("Directory: {} created. ", path);
            } else {
                logger.error("Failed to create directory: {} ", path);
                throw new CLIInternalException("Error occurred while setting up the workspace structure");
            }
        }
        return folder;
    }

    /**
     * Write content to a specified file
     *
     * @param content content to be written
     * @param file    file object initialized with path
     * @throws IOException error while writing content to file
     */
    public static void writeContent(String content, File file) throws IOException {
        FileWriter writer = null;
        writer = new FileWriter(file);
        writer.write(content);
        writer.flush();
    }

    /**
     * Creates file if not exist
     *
     * @param path     folder path
     * @param fileName name of the file
     */
    private static void createFileIfNotExist(String path, String fileName) {
        String filePath = path + File.separator + fileName;
        File file = new File(filePath);
        if (!file.exists()) {
            try {
                boolean created = file.createNewFile();
                if (created) {
                    logger.trace("File: {} created. ", path);
                } else {
                    logger.error("Failed to create file: {} ", path);
                    throw new CLIInternalException("Error occurred while setting up the workspace structure");
                }
            } catch (IOException e) {
                logger.error("Failed to create file: {} ", path, e);
                throw new CLIInternalException("Error occurred while setting up the workspace structure");
            }
        }
    }

    /**
     * Create initial deployment configuration file. If external file is provided using 'deploymentConfPath',
     * it will be taken as the deployment configuration. Otherwise, a default configuration will be copied.
     *
     * @param projectName        project name
     * @param deploymentConfPath path to deployment config
     * @throws IOException if file create went wrong
     */
    public static void createDeploymentConfig(String projectName, String deploymentConfPath)
            throws IOException {

        String depConfig = getProjectConfigDirPath(projectName) + File.separator
                + GatewayCliConstants.DEPLOYMENT_CONFIG_FILE_NAME;
        File file = new File(depConfig);

        if (deploymentConfPath == null) {
            if (!file.exists()) {
                String defaultConfig;
                boolean created = file.createNewFile();
                if (created) {
                    logger.debug("Deployment configuration file: {} created.", depConfig);
                } else {
                    throw new CLIInternalException("Failed to create the deployment configuration file: " + depConfig);
                }
                //Write Content
                defaultConfig = readFileAsString(GatewayCliConstants.DEFAULT_DEPLOYMENT_CONFIG_FILE_NAME, true);
                writeContent(defaultConfig, file);
            }
        } else {
            File inputDepConfFile = new File(deploymentConfPath);
            if (inputDepConfFile.exists()) {
                String inputConfigContent = readFileAsString(deploymentConfPath, false);
                //validate the provided file
                try {
                    TOMLConfigParser.parse(deploymentConfPath, ContainerConfig.class);
                } catch (ConfigParserException | IllegalStateException e) {
                    throw new CLIRuntimeException(
                            "Error while reading deployment configuration file: " + deploymentConfPath
                                    + ". The content is invalid.", e);
                }
                writeContent(inputConfigContent, file);
            } else {
                throw new CLIRuntimeException(
                        "Error while reading deployment configuration file. Probably the file path '" + deploymentConfPath
                                + "' is invalid.");
            }
        }
    }

    public static ContainerConfig getContainerConfig() {
        return containerConfig;
    }

    public static void setContainerConfig(ContainerConfig containerConfig) {
        GatewayCmdUtils.containerConfig = containerConfig;
    }

    public static void saveConfig(Config config, String configPath) {
        try {
            TOMLConfigParser.write(configPath, config);
        } catch (ConfigParserException e) {
            System.err.println("Error occurred while parsing configuration, when persisting.");
        }
    }

    public static APICorsConfigurationDTO getDefaultCorsConfig() {
        APICorsConfigurationDTO corsConfigurationDTO = new APICorsConfigurationDTO();
        corsConfigurationDTO.setCorsConfigurationEnabled(true);
        corsConfigurationDTO.setAccessControlAllowOrigins(GatewayCliConstants.accessControlAllowOrigins);
        corsConfigurationDTO.setAccessControlAllowMethods(GatewayCliConstants.accessControlAllowMethods);
        corsConfigurationDTO.setAccessControlAllowHeaders(GatewayCliConstants.accessControlAllowHeaders);
        corsConfigurationDTO.setAccessControlAllowCredentials(GatewayCliConstants.accessControlAllowCredentials);
        return corsConfigurationDTO;
    }

    /**
     * Replace backslashes `\` in windows path string with forward slashes `/`
     *
     * @param path Location of a resource (file or directory)
     * @return {String} File path with unix style file separator
     */
    public static String getUnixPath(String path) {
        return path.replace(File.separator, "/");
    }

    /**
     * Create script file in the given path with the given content
     *
     * @param content Content needs to be added to the script file
     * @param path    File object containing the path to save the script
     */
    private static void saveScript(String content, File path) throws IOException {
        try (FileWriter writer = new FileWriter(path)) {
            writer.write(content);
            boolean success = path.setExecutable(true);
            if (success) {
                logger.trace("File: {} is set to executable. ", path.getAbsolutePath());
            } else {
                logger.error("Failed to set executable file: {} ", path.getAbsolutePath());
                throw new CLIInternalException("Error occurred while setting up the workspace structure");
            }
        }
    }

    /**
     * Delete project folder
     *
     * @param projectPath project path
     */
    public static void deleteProject(String projectPath) {
        File file = new File(projectPath);
        try {
            // Deleting the directory recursively.
            delete(file);
        } catch (IOException e) {
            // not throwing the error because deleting faild project is not
            // a critical task. This can be deleted manually if not used.
            logger.error("Failed to delete project : {} ", projectPath, e);
        }
    }

    private static void delete(File file) throws IOException {
        for (File childFile : file.listFiles()) {
            if (childFile.isDirectory()) {
                delete(childFile);
            } else {
                if (!childFile.delete()) {
                    throw new IOException();
                }
            }
        }
        if (!file.delete()) {
            throw new IOException();
        }
    }

    /**
     * Writes the map after serializing  to given path
     *
     * @param map resource hash content
     *            * @param filePath file path the map should be written to
     * @throws IOException error while saving resource hash content
     */
    public static void writeMapToFile(Map<String, String> map, String filePath) throws IOException {
        try (FileOutputStream fos = new FileOutputStream(filePath); ObjectOutputStream obs = new
                ObjectOutputStream(fos)) {
            obs.writeObject(map);
        }
    }

    /**
     * Read the deserialize file content to map.
     *
     * @param filePath file path the map should be written to
     * @throws IOException error while saving resource hash content
     */
    public static Map<String, String> readFileToMap(String filePath) throws IOException, ClassNotFoundException {
        try (FileInputStream fis = new FileInputStream(filePath); ObjectInputStream obi = new ObjectInputStream(fis)) {
            return (Map<String, String>) obi.readObject();
        }
    }

    /**
     * Prompts for a test input.
     *
     * @param outStream Print Stream
     * @param msg       message
     * @return user entered text
     */
    public static String promptForTextInput(PrintStream outStream, String msg) {
        outStream.println(msg);
        return System.console().readLine();
    }

    /**
     * Delete the subfolder containing metadata and swagger File
     *
     * @param projectName project name
     * @param apiId       API Id
     * @throws IOException If the directory does not exist
     */
    public static void deletePerAPIFolder(String projectName, String apiId) {
        try {
            delete(new File(GatewayCmdUtils.getProjectAPIFilesDirectoryPath(projectName) + File.separator +
                    apiId));
        } catch (IOException e) {
            throw new CLIInternalException("Delete folder is failed : " + apiId);
        }
    }

    /**
     * Read the project descriptor file at a given path.
     * <p>
     * This will only read the first line of the file. We are not interested
     * in the rest of the content in the file.
     * </p>
     *
     * @param filePath Path to project descriptor file
     * @return First line of the file at {@code filePath}
     * @throws IOException when failed to read file at {@code filePath}
     */
    private static String readGatewayProjectFile(String filePath) throws IOException {
        BufferedReader reader = new BufferedReader(new FileReader(filePath));
        String projectPath = reader.readLine();

        return projectPath;
    }

    /**
     * Find the working project directory set in the {@link GatewayCliConstants#PROJECT_FILE_NAME}
     * of MGW_HOME.
     *
     * @return path to currently working project. {@code null} if unable to read project descriptor
     * or invalid project dir is detected
     */
    public static String findCurrentProject() {
        String projectFile = GatewayCmdUtils.getCLIHome() + File.separator + GatewayCliConstants.PROJECT_FILE_NAME;
        String fileContent = null;
        try {
            fileContent = readGatewayProjectFile(projectFile);
        } catch (IOException e) {
            // Ignore the exception, which will result in null as return value
        }

        if (fileContent != null && Files.isDirectory(Paths.get(fileContent))) {
            return fileContent.trim();
        } else {
            return null;
        }
    }

    /**
     * Build the correct current project directory. If {@code knownName} is a valid project name
     * it'll take the priority as the project name. If not {@link GatewayCliConstants#PROJECT_FILE_NAME}
     * file value will be taken as the project path. If both are no available error will be thrown.
     *
     * @param knownName known project name to prioritize
     * @return valid project name
     */
    public static String buildProjectName(String knownName) {
        String projectName = knownName;

        if (StringUtils.isEmpty(knownName)) {
            String workingProject = GatewayCmdUtils.findCurrentProject();

            if (StringUtils.isEmpty(workingProject)) {
                throw new CLIRuntimeException("Project name is not provided.");
            } else {
                projectName = workingProject;
                logger.debug("Working project was set from config: " + projectName);
            }
        }

        return projectName;
    }

    /**
     * Create directory structure for projects /gen directory.
     *
     * @param genDirPath path to project's /gen directory
     */
    private static void createGenDirectoryStructure(String genDirPath) {
        String genDefinitionsPath = genDirPath + File.separator + GatewayCliConstants.GEN_API_DEFINITIONS_DIR;
        createFolderIfNotExist(genDefinitionsPath);

        String genSrcPath = genDirPath + File.separator + GatewayCliConstants.GEN_SRC_DIR;
        createFolderIfNotExist(genSrcPath);

        String genPoliciesPath = genSrcPath + File.separator + GatewayCliConstants.GEN_POLICIES_DIR;
        createFolderIfNotExist(genPoliciesPath);
    }

    /**
     * Returns the path to the metadata for a defined version of an API
     * @param projectName name of the project
     * @param apiId md5 hash value of apiName:apiVersion
     * @return path to the metadata file of the API
     */
    public static String getAPIMetadataFilePath(String projectName, String apiId){
        return getProjectAPIFilesDirectoryPath(projectName) + File.separator + apiId + File.separator +
                GatewayCliConstants.API_METADATA_FILE;
    }

    /**
     * Returns path to the /API-Files of a given project in the current working directory
     * @param projectName name of the project
     * @return path to the /API-Files of a given project in the current working directory
     */
    public static String getProjectAPIFilesDirectoryPath(String projectName) {
        return getProjectDirectoryPath(projectName) + File.separator +
                GatewayCliConstants.PROJECT_API_DEFINITIONS_DIR;
    }

    public static void saveAPIMetadataFile(String projectName, String apiId, String apiMetadataYaml){
        if(!apiMetadataYaml.isEmpty()){
            try {
                writeContent(apiMetadataYaml, new File(GatewayCmdUtils.getAPIMetadataFilePath(projectName, apiId)));
            } catch (IOException e) {
                throw new CLIInternalException("Error while copying api-metaData to the project directory");
            }
        }
    }

    /**
     * Returns the path to the application-throttle-policies.yaml for for a defined version of an API
     * @param projectName name of the project
     * @return path to the application-throttle-policies.yaml for for a defined version of an API
     */
    public static String getProjectAppThrottlePoliciesFilePath(String projectName){
        return getProjectAPIFilesDirectoryPath(projectName) + File.separator +
                GatewayCliConstants.APPLICATION_THROTTLE_POLICIES_FILE;
    }

    /**
     * Returns the path to the application-throttle-policies.yaml file for a defined version of an API
     * @param projectName name of the project
     * @return path to the application-throttle-policies.yaml file for a defined version of an API
     */
    public static String getProjectSubscriptionThrottlePoliciesFilePath(String projectName){
        return getProjectAPIFilesDirectoryPath(projectName) + File.separator +
                GatewayCliConstants.SUBSCRIPTION_THROTTLE_POLICIES_FILE;
    }

    /**
     * Returns the path to the client-cert-metadata.yaml for a defined version of an API
     * @param projectName name of the project
     * @return path to the client-cert-metadata.yaml for a defined version of an API
     */
    public static String getProjectClientCertMetadataFilePath(String projectName){
        return getProjectAPIFilesDirectoryPath(projectName) + File.separator +
                GatewayCliConstants.CLIENT_CERT_METADATA_FILE;
    }
    /**
     * Create API-Files Directory for a particular project
     * @param projectName name of the project
     * @param apiId md5 hash value for apiName:version
     */
    public static void createPerAPIFolderStructure(String projectName, String apiId){

        String apiFilesDirPath = getProjectAPIFilesDirectoryPath(projectName);
        String apiDirPath = apiFilesDirPath + File.separator + apiId;
        createFolderIfNotExist(apiDirPath);
    }

    /**
     * Returns the path to the swagger for a defined version of an API
     * @param projectName name of the project
     * @param apiId md5 hash value of apiName:apiVersion
     * @return path to the swagger for a defined version of an API
     */
    public static String getProjectSwaggerFilePath(String projectName, String apiId) {
        return getProjectAPIFilesDirectoryPath(projectName) + File.separator + apiId + File.separator +
                GatewayCliConstants.API_SWAGGER;
    }
<<<<<<< HEAD
=======

    /**
     * To print the message if verbose flag is set
     *
     * @param msg Message
     */
    public static void printVerbose(String msg) {
        if (verboseLogsEnabled) {
            System.out.println("micro-gw: [verbose] " + msg);
        }
    }

    /**
     * To read the system variable VERBOSE_ENABLED
     *
     * @return true if verbose flag is enabled
     */
    private static Boolean setVerboseEnabled() {
        String value = System.getProperty("VERBOSE_ENABLED");
        //bat file provides T and shell script provides true
        if (value.equals("T") || value.equalsIgnoreCase("true")) {
            return true;
        }
        return false;
    }
>>>>>>> 47d67719
}<|MERGE_RESOLUTION|>--- conflicted
+++ resolved
@@ -1305,8 +1305,6 @@
         return getProjectAPIFilesDirectoryPath(projectName) + File.separator + apiId + File.separator +
                 GatewayCliConstants.API_SWAGGER;
     }
-<<<<<<< HEAD
-=======
 
     /**
      * To print the message if verbose flag is set
@@ -1332,5 +1330,4 @@
         }
         return false;
     }
->>>>>>> 47d67719
 }