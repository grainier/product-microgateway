--- conflicted
+++ resolved
@@ -197,7 +197,6 @@
             String runtimeExtractedPath = libPath + File.separator + GatewayCliConstants.CLI_RUNTIME;
             String platformExtractedPath =
                     GatewayCmdUtils.getCLILibPath() + File.separator + GatewayCliConstants.CLI_PLATFORM;
-<<<<<<< HEAD
             try {
                 boolean isChangesDetected = LibHashUtils.detectChangesInLibraries();
                 // Delete already extracted files if changes detected.
@@ -208,8 +207,6 @@
             } catch (HashingException e) {
                 LOGGER.error("Error while detecting changes in gateway libraries", e);
             }
-=======
->>>>>>> e248b2e0
             if (!Files.exists(Paths.get(runtimeExtractedPath))) {
                 ZipUtils.unzip(runtimeExtractedPath + GatewayCliConstants.EXTENSION_ZIP, runtimeExtractedPath, false);
                 //copy balo to the runtime
