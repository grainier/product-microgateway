NAME
    micro-gw build - The build command generates a gateway distribution using the given project resources. 

SYNOPSIS
    micro-gw build <project> 

DESCRIPTION
    The build command generates a gateway distribution using the resources in the given project. The project should exist
    in the current working directory and should have been previously created using the "micro-gw setup" command.

EXAMPLES
<<<<<<< HEAD
    Run the services of a given label.
=======
>>>>>>> ae3681dd
    $ micro-gw build accounts-project
<|MERGE_RESOLUTION|>--- conflicted
+++ resolved
@@ -6,11 +6,7 @@
 
 DESCRIPTION
     The build command generates a gateway distribution using the resources in the given project. The project should exist
-    in the current working directory and should have been previously created using the "micro-gw setup" command.
+    in the current working directory and should have been previously created using "micro-gw setup" command.
 
 EXAMPLES
-<<<<<<< HEAD
-    Run the services of a given label.
-=======
->>>>>>> ae3681dd
     $ micro-gw build accounts-project
