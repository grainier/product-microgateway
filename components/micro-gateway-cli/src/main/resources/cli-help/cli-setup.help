NAME
<<<<<<< HEAD
    micro-gw help setup - set up the environment and generate the ballerina sources from the APIs of given label.
=======
    micro-gw help setup - Set up the environment and initialize a project with artifacts required for 
    generating a microgateway distribution.
>>>>>>> ae3681dd

SYNOPSIS
    micro-gw setup <project> <[-l|--label] | [-a|--api-name] & [-v|--version]> [-u|--username] [-p|--password] 
        [-s|--server-url] [-c|--config] [-t|--trust-store] [-w|--truststore-pass]

DESCRIPTION
<<<<<<< HEAD
     The setup command is used to create ballerina sources from the API definitions of a given label. The setup command
     takes the username and password as input to generate the OAuth application and obtain the access token.
     This access token is used to retrieve the APIs of the label given in the label flag to generate the ballerina
     services. In addition, the setup command will generate the throttling policies as well.
=======
     "micro-gw setup" command is used to initialize a project with artifacts required for generating a microgateway 
     distribution. During setup phase, the toolkit will communicate with the API Manager REST APIs and retrieve the 
     details of the resources (APIs, policies ..) which are required to generate the microgateway project artifacts.
     
     There are two main ways of setting up a project.
     
        1. Setting up a project for a single API.
             
            Specify the name and the version of the API using the below format and execute the "setup" command.
            
            The micro-gw setup <project> -a <api-name> -v <version> [args..]
        
        2. Setting up a project for a group of APIs using a label.
             
            Specify the label which represents the group of APIs using below format and execute the "setup" command.
                    
            The micro-gw setup <project> -l <label-name> [args..]
             
>>>>>>> ae3681dd

OPTIONS

    -l <label-name>
    --label <label-name>
        <Optional>
<<<<<<< HEAD
        Name of the label from which compiled ballerina sources should be generated
=======
        Name of the label which indicates a group of APIs.
>>>>>>> ae3681dd

    -u
    --username
        <Optional>
        Username of the user
    -p
    --password
        <Optional>
        Password of the user

    -s
    --server-url
        <Optional>
        API-M based URL, assuming all the portals are running in same node. By default the base-url is https://localhost:9443/

    -t
    --truststore
        <Optional>
        Path to the trustStore file
        By default consider <TOOLKIT_HOME>/lib/platform/bre/security/ballerinaTruststore.p12

    -w
    --truststore-pass
        <Optional>
        Password for the given trustStore
        By default use the default trustStore password

    -c
    --config
        <Optional>
<<<<<<< HEAD
        Path to the CLI configuration file
        Be default use the <CLI_HOME>/resources/conf/cli-config.toml
        
=======
        Path to the toolkit configuration file
        By default use the <TOOLKIT_HOME>/conf/toolkit-config.toml

>>>>>>> ae3681dd
    -a
    --api-name
       <Optional>
       Name of the API
     
    -v
    --version
       <Optional>
       Version of the API
       
    -f
    --force
       <Optional>
       By default, when the toolkit will not allow you to run "micro-gw setup" upon an existing project. But, if you 
       want to overwrite the existing project, specify -f option when running "micro-gw setup" command.

EXAMPLES
    Setup the project using a label
    $ micro-gw setup accounts-project -l accounts
    
    Setup the project using a single API
    $ micro-gw setup pizzashack-project -a PizzaShackAPI -v 1.0.0<|MERGE_RESOLUTION|>--- conflicted
+++ resolved
@@ -1,27 +1,17 @@
 NAME
-<<<<<<< HEAD
-    micro-gw help setup - set up the environment and generate the ballerina sources from the APIs of given label.
-=======
     micro-gw help setup - Set up the environment and initialize a project with artifacts required for 
     generating a microgateway distribution.
->>>>>>> ae3681dd
 
 SYNOPSIS
     micro-gw setup <project> <[-l|--label] | [-a|--api-name] & [-v|--version]> [-u|--username] [-p|--password] 
         [-s|--server-url] [-c|--config] [-t|--trust-store] [-w|--truststore-pass]
 
 DESCRIPTION
-<<<<<<< HEAD
-     The setup command is used to create ballerina sources from the API definitions of a given label. The setup command
-     takes the username and password as input to generate the OAuth application and obtain the access token.
-     This access token is used to retrieve the APIs of the label given in the label flag to generate the ballerina
-     services. In addition, the setup command will generate the throttling policies as well.
-=======
-     "micro-gw setup" command is used to initialize a project with artifacts required for generating a microgateway 
-     distribution. During setup phase, the toolkit will communicate with the API Manager REST APIs and retrieve the 
+     The "micro-gw setup" command is used to initialize a project with artifacts required for generating a microgateway
+     distribution. During the setup phase, the toolkit will communicate with the API Manager REST APIs and retrieve the
      details of the resources (APIs, policies ..) which are required to generate the microgateway project artifacts.
      
-     There are two main ways of setting up a project.
+     There are two main ways to set up a project.
      
         1. Setting up a project for a single API.
              
@@ -35,18 +25,13 @@
                     
             The micro-gw setup <project> -l <label-name> [args..]
              
->>>>>>> ae3681dd
 
 OPTIONS
 
     -l <label-name>
     --label <label-name>
         <Optional>
-<<<<<<< HEAD
-        Name of the label from which compiled ballerina sources should be generated
-=======
         Name of the label which indicates a group of APIs.
->>>>>>> ae3681dd
 
     -u
     --username
@@ -60,32 +45,26 @@
     -s
     --server-url
         <Optional>
-        API-M based URL, assuming all the portals are running in same node. By default the base-url is https://localhost:9443/
+        API-M base URL assuming all the portals are running in same node. By default, the base-url is https://localhost:9443/
 
     -t
     --truststore
         <Optional>
         Path to the trustStore file
-        By default consider <TOOLKIT_HOME>/lib/platform/bre/security/ballerinaTruststore.p12
+        By default, consider <TOOLKIT_HOME>/lib/platform/bre/security/ballerinaTruststore.p12
 
     -w
     --truststore-pass
         <Optional>
         Password for the given trustStore
-        By default use the default trustStore password
+        Use the default trustStore password
 
     -c
     --config
         <Optional>
-<<<<<<< HEAD
-        Path to the CLI configuration file
-        Be default use the <CLI_HOME>/resources/conf/cli-config.toml
-        
-=======
         Path to the toolkit configuration file
-        By default use the <TOOLKIT_HOME>/conf/toolkit-config.toml
+        By default, use the <TOOLKIT_HOME>/conf/toolkit-config.toml
 
->>>>>>> ae3681dd
     -a
     --api-name
        <Optional>
@@ -99,7 +78,7 @@
     -f
     --force
        <Optional>
-       By default, when the toolkit will not allow you to run "micro-gw setup" upon an existing project. But, if you 
+       By default, when the toolkit does not allow you to run "micro-gw setup" upon an existing project. But, if you
        want to overwrite the existing project, specify -f option when running "micro-gw setup" command.
 
 EXAMPLES
