--- conflicted
+++ resolved
@@ -5,19 +5,12 @@
 future<()> ftr = start initThrottlePolicies();
 
 function initThrottlePolicies() {
-<<<<<<< HEAD
-
     private boolean globalThrottlingEnabled=gateway:initiateThrottlingJmsListener();
 
-    if(!globalThrottlingEnabled){
+    if (!globalThrottlingEnabled) {
         while (true) {
             if (gateway:isStreamsInitialized == true) {
                 log:printDebug("Throttle streams initialized.");
-=======
-    while (true) {
-        if (gateway:isStreamsInitialized == true) {
-            log:printDebug("Throttle streams initialized.");
->>>>>>> 99c6873c
             break;
         }
     }
@@ -41,6 +34,6 @@
 }
 
 function getDeployedPolicies() returns map<boolean> {
-    return { "50PerMin": true, "20PerMin": true, "10PerMin": true, "Gold": true, "Silver": true, "Bronze": true,
-        "Unauthenticated": true };
+    return { "50PerMin":true,"20PerMin":true,"10PerMin":true,"Gold":true,"Silver":true,"Bronze":true,
+        "Unauthenticated":true };
 }