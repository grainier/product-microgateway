--- conflicted
+++ resolved
@@ -39,11 +39,7 @@
                                                                            auth: {
                                                                                 authHandlers: gateway:getAuthHandlers()
                                                                            },
-<<<<<<< HEAD
-                                                                           filters:[mtslFilter, preAuthnFilter, authorizationFilter, subscriptionFilter, throttleFilter, validationFilter, analyticsFilter,
-=======
                                                                            filters:[preAuthnFilter, authorizationFilter, subscriptionFilter,
->>>>>>> 8af718b1
                                                                            extensionFilter]
                                                                        };
 
@@ -52,17 +48,9 @@
 {{>kubernetesServiceHttps}}
 listener gateway:APIGatewaySecureListener apiSecureListener = new(9095, secureServiceEndpointConfiguration);
 
-<<<<<<< HEAD
-http:ServiceEndpointConfiguration serviceEndpointConfiguration = { {{>http2}},
-                                                                     auth: {
-                                                                        authHandlers: gateway:getAuthHandlers()
-                                                                     },
-                                                                     filters:[preAuthnFilter, authorizationFilter, subscriptionFilter, throttleFilter, validationFilter, analyticsFilter,
-=======
 http:ListenerConfiguration serviceEndpointConfiguration = { {{>http2}},
 
                                                                      filters:[preAuthnFilter, authorizationFilter, subscriptionFilter,
->>>>>>> 8af718b1
                                                                      extensionFilter]
                                                                  };
 
