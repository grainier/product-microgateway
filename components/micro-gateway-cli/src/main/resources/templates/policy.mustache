import ballerina/io;
import ballerina/runtime;
import ballerina/http;
import ballerina/log;
import wso2/gateway;

stream<gateway:IntermediateStream> s{{name}}intermediateStream = new;
stream<gateway:GlobalThrottleStreamDTO> s{{name}}resultStream = new;
stream<gateway:EligibilityStreamDTO> s{{name}}eligibilityStream = new;
stream<gateway:RequestStreamDTO> s{{name}}reqCopy= gateway:requestStream;
stream<gateway:GlobalThrottleStreamDTO> s{{name}}globalThrotCopy = gateway:globalThrottleStream;

function {{funcName}}() {

forever {
    from s{{name}}reqCopy
    select s{{name}}reqCopy.messageID as messageID, (s{{name}}reqCopy.{{tierType}} == "{{name}}") as
    isEligible, s{{name}}reqCopy.{{policyKey}} as throttleKey, 0 as expiryTimestamp
    => (gateway:EligibilityStreamDTO[] counts) {
    foreach var c in counts{
        s{{name}}eligibilityStream.publish(c);
    }
    }

    from s{{name}}eligibilityStream
<<<<<<< HEAD
    throttler:timeBatch({{unitTime}},0)
=======
    window gateway:timeBatch({{unitTime}})
>>>>>>> ec819602
    where s{{name}}eligibilityStream.isEligible == true
    select s{{name}}eligibilityStream.throttleKey as throttleKey, count() as eventCount, {{stopOnQuotaReach}} as
    stopOnQuota, expiryTimeStamp
    group by s{{name}}eligibilityStream.throttleKey
    => (gateway:IntermediateStream[] counts) {
    foreach var c in counts{
        s{{name}}intermediateStream.publish(c);
    }
    }

    from s{{name}}intermediateStream
    select s{{name}}intermediateStream.throttleKey, s{{name}}intermediateStream.eventCount>= {{count}} as isThrottled,
                    s{{name}}intermediateStream.stopOnQuota, s{{name}}intermediateStream.expiryTimeStamp
    group by s{{name}}eligibilityStream.throttleKey
    => (gateway:GlobalThrottleStreamDTO[] counts) {
    foreach var c in counts{
        s{{name}}resultStream.publish(c);
    }
    }

    from s{{name}}resultStream
    throttler:emitOnStateChange(s{{name}}resultStream.throttleKey, s{{name}}resultStream.isThrottled)
    select s{{name}}resultStream.throttleKey as throttleKey, s{{name}}resultStream.isThrottled,
    s{{name}}resultStream.stopOnQuota, s{{name}}resultStream.expiryTimeStamp
    => (gateway:GlobalThrottleStreamDTO[] counts) {
    foreach var c in counts{
        s{{name}}globalThrotCopy.publish(c);
    }
    }
}
}
<|MERGE_RESOLUTION|>--- conflicted
+++ resolved
@@ -23,11 +23,7 @@
     }
 
     from s{{name}}eligibilityStream
-<<<<<<< HEAD
-    throttler:timeBatch({{unitTime}},0)
-=======
-    window gateway:timeBatch({{unitTime}})
->>>>>>> ec819602
+    throttler:timeBatch({{unitTime}})
     where s{{name}}eligibilityStream.isEligible == true
     select s{{name}}eligibilityStream.throttleKey as throttleKey, count() as eventCount, {{stopOnQuotaReach}} as
     stopOnQuota, expiryTimeStamp
